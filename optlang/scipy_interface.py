--- conflicted
+++ resolved
@@ -465,11 +465,7 @@
             coefficients_dict = {
                 self.problem._variables[name]: coef for name, coef in coefficients_dict.items() if name in self.problem._variables
             }
-<<<<<<< HEAD
-            self._expression = symbolics.add(*(v * k for k, v in coefficients_dict.items()))
-=======
-            self._expression = sympy.Add(*(v * k for k, v in coefficients_dict.items())) + self.problem.problem.offset
->>>>>>> 0bb0d302
+            self._expression = symbolics.add(*(v * k for k, v in coefficients_dict.items())) + self.problem.problem.offset
         return self._expression
 
     @property
