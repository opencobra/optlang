# Copyright 2013 Novo Nordisk Foundation Center for Biosustainability,
# Technical University of Denmark.
#
# Licensed under the Apache License, Version 2.0 (the "License");
# you may not use this file except in compliance with the License.
# You may obtain a copy of the License at
#
# http://www.apache.org/licenses/LICENSE-2.0
#
# Unless required by applicable law or agreed to in writing, software
# distributed under the License is distributed on an "AS IS" BASIS,
# WITHOUT WARRANTIES OR CONDITIONS OF ANY KIND, either express or implied.
# See the License for the specific language governing permissions and
# limitations under the License.


"""Abstract solver interface definitions (:class:`Model`, :class:`Variable`,
:class:`Constraint`, :class:`Objective`) intended to be subclassed and
extended for individual solvers.
"""
import inspect

import logging
import random
import uuid
import six

import collections

import sys
from optlang.exceptions import IndicatorConstraintsNotSupported

log = logging.getLogger(__name__)
import collections
try:
    import csympy as sympy
except ImportError:
    print "csympy not available"
    import sympy

from sympy.core.singleton import S
from sympy.core.logic import fuzzy_bool

from .container import Container

OPTIMAL = 'optimal'
UNDEFINED = 'undefined'
FEASIBLE = 'feasible'
INFEASIBLE = 'infeasible'
NOFEASIBLE = 'nofeasible'
UNBOUNDED = 'unbounded'
INFEASIBLE_OR_UNBOUNDED = 'infeasible_or_unbouned'
LOADED = 'loaded'
CUTOFF = 'cutoff'
ITERATION_LIMIT = 'iteration_limit'
MEMORY_LIMIT = 'memory_limit'
NODE_LIMIT = 'node_limit'
TIME_LIMIT = 'time_limit'
SOLUTION_LIMIT = 'solution_limit'
INTERRUPTED = 'interrupted'
NUMERIC = 'numeric'
SUBOPTIMAL = 'suboptimal'
INPROGRESS = 'in_progress'
ABORTED = 'aborted'
SPECIAL = 'check_original_solver_status'


# noinspection PyShadowingBuiltins
class Variable(object):
    """Optimization variables.

    Extends sympy Symbol with optimization specific attributes and methods.

    Attributes
    ----------
    name: str
        The variable's name.
    lb: float or None, optional
        The lower bound, if None then -inf.
    ub: float or None, optional
        The upper bound, if None then inf.
    type: str, optional
        The variable type, 'continuous' or 'integer' or 'binary'.
    problem: Model or None, optional
        A reference to the optimization model the variable belongs to.

    Examples
    --------
    >>> Variable('x', lb=-10, ub=10)
    '-10 <= x <= 10'
    """

    @staticmethod
    def __test_valid_lower_bound(type, value, name):
        if value is not None:
            if type == 'integer' and value % 1 != 0.:
                raise ValueError(
                    'The provided lower bound %g cannot be assigned to integer variable %s (%g mod 1 != 0).' % (
                        value, name, value))
        if type == 'binary' and (value is None or value != 0):
            raise ValueError(
                'The provided lower bound %s cannot be assigned to binary variable %s.' % (value, name))

    @staticmethod
    def __test_valid_upper_bound(type, value, name):
        if value is not None:
            if type == 'integer' and value % 1 != 0.:
                raise ValueError(
                    'The provided upper bound %s cannot be assigned to integer variable %s (%s mod 1 != 0).' % (
                        value, name, value))
        if type == 'binary' and (value is None or value != 1):
            raise ValueError(
                'The provided upper bound %s cannot be assigned to binary variable %s.' % (value, name))

    @classmethod
    def clone(cls, variable, **kwargs):
        return cls(variable.name, lb=variable.lb, ub=variable.ub, type=variable.type, **kwargs)

    # def __new__(cls, name, **assumptions):
    #
    #     if assumptions.get('zero', False):
    #         return S.Zero
    #     is_commutative = fuzzy_bool(assumptions.get('commutative', True))
    #     if is_commutative is None:
    #         raise ValueError(
    #             '''Symbol commutativity must be True or False.''')
    #     assumptions['commutative'] = is_commutative
    #     for key in assumptions.keys():
    #         assumptions[key] = bool(assumptions[key])
    #     return sympy.Symbol.__xnew__(cls, name, uuid=str(int(round(1e16*random.random()))), **assumptions) # uuid.uuid1()

    def __init__(self, name, lb=None, ub=None, type="continuous", problem=None, *args, **kwargs):

        # Ensure that name is str and not binary of unicode - some solvers only support string type in Python 2.
        if six.PY2:
            name = str(name)

        for char in name:
            if char.isspace():
                raise ValueError(
                    'Variable names cannot contain whitespace characters. "%s" contains whitespace character "%s".' % (
                        name, char))
<<<<<<< HEAD
        self._symbol = sympy.Symbol(name, *args, **kwargs)
=======
        self._name = name
        sympy.Symbol.__init__(name, *args, **kwargs)  #TODO: change this back to use super
>>>>>>> 701e89e0
        self._lb = lb
        self._ub = ub
        if self._lb is None and type == 'binary':
            self._lb = 0.
        if self._ub is None and type == 'binary':
            self._ub = 1.
        self.__test_valid_lower_bound(type, self._lb, name)
        self.__test_valid_upper_bound(type, self._ub, name)
        self._type = type
        self.problem = problem

    def __getattr__(self, value):
        return getattr(self._symbol, value)

    def __dir__(self):
        return self.__dict__.keys() + dir(self._symbol)

    # def __add__(self, other):
    #     print('Yeah')
    #     return other

    def _sympy_(self):
        return self

    @property
    def name(self):
        return self._name

    @name.setter
    def name(self, value):
        self._name = value

    @property
    def lb(self):
        return self._lb

    @lb.setter
    def lb(self, value):
        if hasattr(self, 'ub') and self.ub is not None and value is not None and value > self.ub:
            raise ValueError(
                'The provided lower bound %g is larger than the upper bound %g of variable %s.' % (
                    value, self.ub, self))
        self.__test_valid_lower_bound(self.type, value, self.name)
        self._lb = value

    @property
    def ub(self):
        return self._ub

    @ub.setter
    def ub(self, value):
        if hasattr(self, 'lb') and self.lb is not None and value is not None and value < self.lb:
            raise ValueError(
                'The provided upper bound %g is smaller than the lower bound %g of variable %s.' % (
                    value, self.lb, self))
        self.__test_valid_upper_bound(self.type, value, self.name)
        self._ub = value

    @property
    def type(self):
        return self._type

    @type.setter
    def type(self, value):
        if value == 'continuous':
            self._type = value
        elif value == 'integer':
            self._type = value
            try:
                self.lb = round(self.lb)
            except TypeError:
                pass
            try:
                self.ub = round(self.ub)
            except TypeError:
                pass
        elif value == 'binary':
            self._type = value
            self._lb = 0
            self._ub = 1
        else:
            raise ValueError(
                "'%s' is not a valid variable type. Choose between 'continuous, 'integer', or 'binary'." % value)

    @property
    def primal(self):
        return None

    @property
    def dual(self):
        return None

    def __str__(self):
        """Print a string representation of variable.

        Examples
        --------
        >>> Variable('x', lb=-10, ub=10)
        '-10 <= x <= 10'
        """
        if self.lb is not None:
            lb_str = str(self.lb) + " <= "
        else:
            lb_str = ""
        if self.ub is not None:
            ub_str = " <= " + str(self.ub)
        else:
            ub_str = ""
        return ''.join((lb_str, self._symbol.__str__(), ub_str))

    def __repr__(self):
        """Does exactly the same as __str__ for now."""
        return self.__str__()

    def __getstate__(self):
        return self.__dict__

    def __setstate__(self, state):
        self.__dict__ = state

    def _round_primal_to_bounds(self, primal, tolerance=1e-5):
        if (self.lb is None or primal >= self.lb) and (self.ub is None or primal <= self.ub):
            return primal
        else:
            if (primal <= self.lb) and ((self.lb - primal) <= tolerance):
                return self.lb
            elif (primal >= self.ub) and ((self.ub - primal) >= -tolerance):
                return self.ub
            else:
                raise AssertionError('The primal value %s returned by the solver is out of bounds for variable %s (lb=%s, ub=%s)' % (primal, self.name, self.lb, self.ub))


# noinspection PyPep8Naming
class OptimizationExpression(object):
    """Abstract base class for Objective and Constraint."""

    @classmethod
    def _substitute_variables(cls, expression, model=None, **kwargs):
        """Substitutes variables in (optimization)expression (constraint/objective) with variables of the appropriate interface type.
        Attributes
        ----------
        expression: Constraint, Objective
            An optimization expression.
        problem: Model or None, optional
            A reference to an optimization model that should be searched for appropriate variables first.
        """
        interface = sys.modules[cls.__module__]
        variable_substitutions = dict()
        for variable in expression.variables:
            if model is not None and variable.name in model.variables:
                # print variable.name, id(variable.problem)
                variable_substitutions[variable] = model.variables[variable.name]
            else:
                variable_substitutions[variable] = interface.Variable.clone(variable)
        adjusted_expression = expression.expression.xreplace(variable_substitutions)
        return adjusted_expression

    def __init__(self, expression, name=None, problem=None, sloppy=False, *args, **kwargs):
        # Ensure that name is str and not binary of unicode - some solvers only support string type in Python 2.
        if six.PY2 and name is not None:
            name = str(name)

        super(OptimizationExpression, self).__init__(*args, **kwargs)
        self._problem = problem
        if sloppy:
            self._expression = expression
        else:
            self._expression = self._canonicalize(expression)
        if name is None:
            self._name = str(uuid.uuid1())
        else:
            self._name = name

    @property
    def name(self):
        return self._name

    @name.setter
    def name(self, value):
        self._name = value

    @property
    def problem(self):
        return self._problem

    @problem.setter
    def problem(self, value):
        self._problem = value

    def _get_expression(self):
        return self._expression

    @property
    def expression(self):
        """The mathematical expression defining the objective/constraint."""
        return self._get_expression()

    @property
    def variables(self):
        """Variables in constraint."""
        return self.expression.atoms(sympy.Symbol)

    def _canonicalize(self, expression):
        if isinstance(expression, float):
            return sympy.RealNumber(expression)
        elif isinstance(expression, int):
            return sympy.Integer(expression)
        else:
            #expression = expression.expand() This would be a good way to canonicalize, but is quite slow
            return expression

    @property
    def is_Linear(self):
        """Returns True if constraint is linear (read-only)."""
        coeff_dict = self.expression.as_coefficients_dict()
        if all((len(key.free_symbols)<2 and (key.is_Add or key.is_Mul or key.is_Atom) for key in coeff_dict.keys())):
            return True
        else:
            try:
                poly = self.expression.as_poly(*self.variables)
            except sympy.PolynomialError:
                poly = None
            if poly is not None:
                return poly.is_linear
            else:
                return False

    @property
    def is_Quadratic(self):
        """Returns True if constraint is quadratic (read-only)."""
        if self.expression.is_Atom:
            return False
        if all((len(key.free_symbols)<2 and (key.is_Add or key.is_Mul or key.is_Atom)
                for key in self.expression.as_coefficients_dict().keys())):
            return False
        try:
            if self.expression.is_Add:
                terms = self.expression.args
                is_quad = False
                for term in terms:
                    if len(term.free_symbols) > 2:
                        return False
                    if term.is_Pow:
                        if not term.args[1].is_Number or term.args[1] > 2:
                            return False
                        else:
                            is_quad = True
                    elif term.is_Mul:
                        if len(term.free_symbols) == 2:
                            is_quad = True
                        if term.args[1].is_Pow:
                            if not term.args[1].args[1].is_Number or term.args[1].args[1] > 2:
                                return False
                            else:
                                is_quad = True
                return is_quad
            else:
                return self.expression.as_poly(*self.variables).is_quadratic
        except sympy.PolynomialError:
            return False

    def __iadd__(self, other):
        self._expression += other
        # self.expression = sympy.Add._from_args((self.expression, other))
        return self

    def __isub__(self, other):
        self._expression -= other
        return self

    def __imul__(self, other):
        self._expression *= other
        return self

    def __idiv__(self, other):
        self._expression /= other
        return self

    def __itruediv__(self, other):
        self._expression /= other
        return self


class Constraint(OptimizationExpression):
    """Optimization constraint.

    Wraps sympy expressions and extends them with optimization specific attributes and methods.

    Attributes
    ----------
    expression: sympy
        The mathematical expression defining the constraint.
    name: str, optional
        The constraint's name.
    lb: float or None, optional
        The lower bound, if None then -inf.
    ub: float or None, optional
        The upper bound, if None then inf.
    indicator_variable: Variable
        The indicator variable (needs to be binary).
    active_when: 0 or 1 (default 0)
        When the constraint should
    problem: Model or None, optional
        A reference to the optimization model the variable belongs to.
    """

    # @classmethod
    # def clone(cls, constraint, model=None, **kwargs):
    #     return cls(cls._substitute_variables(constraint, model=model), lb=constraint.lb, ub=constraint.ub,
    #                name=constraint.name, problem=constraint.problem, sloppy=True, **kwargs)

    _INDICATOR_CONSTRAINT_SUPPORT = True

    @classmethod
    def __check_valid_indicator_variable(cls, variable):
        if variable is not None and not cls._INDICATOR_CONSTRAINT_SUPPORT:
            raise IndicatorConstraintsNotSupported('Solver interface %s does not support indicator constraints' % cls.__module__)
        if variable is not None and variable.type != 'binary':
            raise ValueError('Provided indicator variable %s is not binary.' % variable)

    @staticmethod
    def __check_valid_active_when(active_when):
        if active_when != 0 and active_when != 1:
            raise ValueError('Provided active_when argument %s needs to be either 1 or 0' % active_when)

    @classmethod
    def clone(cls, constraint, model=None, **kwargs):
        return cls(cls._substitute_variables(constraint, model=model), lb=constraint.lb, ub=constraint.ub,
                   indicator_variable=constraint.indicator_variable, active_when=constraint.active_when,
                   name=constraint.name, sloppy=True, **kwargs)

    def __init__(self, expression, lb=None, ub=None, indicator_variable=None, active_when=1, *args, **kwargs):
        self._lb = lb
        self._ub = ub
        super(Constraint, self).__init__(expression, *args, **kwargs)
        self.__check_valid_indicator_variable(indicator_variable)
        self.__check_valid_active_when(active_when)
        self._indicator_variable = indicator_variable
        self._active_when = active_when

    @property
    def lb(self):
        return self._lb

    @lb.setter
    def lb(self, value):
        self._lb = value

    @property
    def ub(self):
        return self._ub

    @ub.setter
    def ub(self, value):
        self._ub = value

    @property
    def indicator_variable(self):
        return self._indicator_variable

    @indicator_variable.setter
    def indicator_variable(self, value):
        self.__check_valid_indicator_variable(value)
        self._indicator_variable = value

    @property
    def active_when(self):
        return self._active_when

    @indicator_variable.setter
    def indicator_variable(self, value):
        self.__check_valid_active_when(value)
        self._active_when = value

    def __str__(self):
        if self.lb is not None:
            lhs = str(self.lb) + ' <= '
        else:
            lhs = ''
        if self.ub is not None:
            rhs = ' <= ' + str(self.ub)
        else:
            rhs = ''
        if self.indicator_variable is not None:
            lhs = self.indicator_variable.name + ' = ' + str(self.active_when) + ' -> ' + lhs
        return str(self.name) + ": " + lhs + self.expression.__str__() + rhs

    def _canonicalize(self, expression):
        expression = super(Constraint, self)._canonicalize(expression)
        if expression.is_Atom or expression.is_Mul:
            return expression
        lonely_coeffs = [arg for arg in expression.args if arg.is_Number]
        if not lonely_coeffs:
            return expression
        assert len(lonely_coeffs) == 1
        coeff = lonely_coeffs[0]
        if self.lb is None and self.ub is None:
            raise ValueError(
                "%s cannot be shaped into canonical form if neither lower or upper constraint bounds are set."
                % expression
            )
        else:
            expression = expression - coeff
            if self.lb is not None:
                self.lb = self.lb - coeff
            if self.ub is not None:
                self.ub = self.ub - coeff
        return expression

    @property
    def primal(self):
        return None

    @property
    def dual(self):
        return None

    def _round_primal_to_bounds(self, primal, tolerance=1e-5):
        if (self.lb is None or primal >= self.lb) and (self.ub is None or primal <= self.ub):
            return primal
        else:
            if (primal <= self.lb) and ((self.lb - primal) <= tolerance):
                return self.lb
            elif (primal >= self.ub) and ((self.ub - primal) >= -tolerance):
                return self.ub
            else:
                raise AssertionError('The primal value %s returned by the solver is out of bounds for variable %s (lb=%s, ub=%s)' % (primal, self.name, self.lb, self.ub))


class Objective(OptimizationExpression):
    """Objective function.

    Attributes
    ----------
    expression: sympy
        The mathematical expression defining the objective.
    name: str, optional
        The name of the constraint.
    direction: 'max' or 'min'
        The optimization direction.
    value: float, read-only
        The current objective value.
    problem: solver
        The low-level solver object.

    """

    @classmethod
    def clone(cls, objective, model=None, **kwargs):
        return cls(cls._substitute_variables(objective, model=model), name=objective.name,  # TODO: problem=model, (it's breaking cameo for some reason)
                   direction=objective.direction, sloppy=True, **kwargs)

    def __init__(self, expression, value=None, direction='max', *args, **kwargs):
        self._value = value
        self._direction = direction
        super(Objective, self).__init__(expression, *args, **kwargs)

    @property
    def value(self):
        return self._value

    def __str__(self):
        return {'max': 'Maximize', 'min': 'Minimize'}[self.direction] + '\n' + str(self.expression)
        # return ' '.join((self.direction, str(self.expression)))

    def __eq__(self, other):
        """Tests *mathematical* equality for two Objectives. Solver specific type does NOT have to match.
        Expression and direction must be the same.
        Name does not have to match"""
        if isinstance(other, Objective):
            return self.expression == other.expression and self.direction == other.direction
        else:
            return False
#
    def _canonicalize(self, expression):
        """For example, changes x + y to 1.*x + 1.*y"""
        expression = super(Objective, self)._canonicalize(expression)
        expression *= 1.
        return expression

    @property
    def direction(self):
        """The direction of optimization. Either 'min' or 'max'."""
        return self._direction

    @direction.setter
    def direction(self, value):
        if value not in ['max', 'min']:
            raise ValueError("Provided optimization direction %s is neither 'min' or 'max'." % value)
        self._direction = value


class Configuration(object):
    """Optimization solver configuration."""

    @classmethod
    def clone(cls, config, problem=None, **kwargs):
        properties = (k for k, v in inspect.getmembers(cls, predicate=inspect.isdatadescriptor) if not k.startswith('__'))
        parameters = {property: getattr(config, property) for property in properties if hasattr(config, property)}
        return cls(problem=problem, **parameters)

    def __init__(self, problem=None, *args, **kwargs):
        self.problem = problem

    @property
    def verbosity(self):
        """Verbosity level.

        0: no output
        1: error and warning messages only
        2: normal output
        4: full output
        """
        raise NotImplementedError

    @verbosity.setter
    def verbosity(self, value):
        raise NotImplementedError

    @property
    def timeout(self):
        raise NotImplementedError

    @timeout.setter
    def timeout(self):
        raise NotImplementedError


class MathematicalProgrammingConfiguration(Configuration):
    def __init__(self, *args, **kwargs):
        super(MathematicalProgrammingConfiguration, self).__init__(*args, **kwargs)

    @property
    def presolve(self):
        raise NotImplementedError

    @presolve.setter
    def presolve(self, value):
        raise NotImplementedError


class EvolutionaryOptimizationConfiguration(Configuration):
    """docstring for HeuristicOptimization"""

    def __init__(self, *args, **kwargs):
        super(EvolutionaryOptimizationConfiguration, self).__init__(*args, **kwargs)


class Model(object):
    """Optimization problem.

    Attributes
    ----------
    objective: str
        The objective function.
    name: str, optional
        The name of the optimization problem.
    variables: Container, read-only
        Contains the variables of the optimization problem.
        The keys are the variable names and values are the actual variables.
    constraints: Container, read-only
         Contains the variables of the optimization problem.
         The keys are the constraint names and values are the actual constraints.
    status: str, read-only
        The status of the optimization problem.

    Examples
    --------


    """

    @classmethod
    def clone(cls, model):
        interface = sys.modules[cls.__module__]
        new_model = cls()
        for variable in model.variables:
            new_variable = interface.Variable.clone(variable)
            new_model._add_variable(new_variable)
        for constraint in model.constraints:
            new_constraint = interface.Constraint.clone(constraint, model=new_model)
            new_model._add_constraint(new_constraint)
        if model.objective is not None:
            new_model.objective = interface.Objective.clone(model.objective, model=new_model)
        new_model.configuration = interface.Configuration.clone(model.configuration, problem=new_model)
        return new_model

    def __init__(self, name=None, objective=None, variables=None, constraints=None, *args, **kwargs):
        super(Model, self).__init__(*args, **kwargs)
        self._objective = objective
        self._variables = Container()
        self._constraints = Container()
        self._variables_to_constraints_mapping = dict()
        self._status = None
        self.name = name
        if variables is not None:
            self.add(variables)
        if constraints is not None:
            self.add(constraints)

    @property
    def interface(self):
        return sys.modules[self.__module__]

    @property
    def objective(self):
        return self._objective

    @objective.setter
    def objective(self, value):
        try:
            for atom in value.expression.atoms(sympy.Symbol):
                if isinstance(atom, Variable) and (atom.problem is None or atom.problem != self):
                    self._add_variable(atom)
        except AttributeError as e:
            if isinstance(value.expression, six.types.FunctionType) or isinstance(value.expression, float):
                pass
            else:
                raise AttributeError(e)
        if self._objective is not None:
            self._objective.problem = None
        self._objective = value
        self._objective.problem = self

    @property
    def variables(self):
        return self._variables

    @property
    def constraints(self):
        return self._constraints

    @property
    def status(self):
        return self._status

    @property
    def primal_values(self):
        # Fallback, if nothing faster is available
        return collections.OrderedDict([(variable.name, variable.primal) for variable in self.variables])

    @property
    def reduced_costs(self):
        # Fallback, if nothing faster is available
        return collections.OrderedDict([(variable.name, variable.dual) for variable in self.variables])

    @property
    def dual_values(self):
        # Fallback, if nothing faster is available
        return collections.OrderedDict([(constraint.name, constraint.primal) for constraint in self.constraint])

    @property
    def shadow_prices(self):
        # Fallback, if nothing faster is available
        return collections.OrderedDict([(constraint.name, constraint.dual) for constraint in self.constraint])

    def __str__(self):
        return '\n'.join((
            str(self.objective),
            "subject to",
            '\n'.join([str(constr) for constr in self.constraints]),
            'Bounds',
            '\n'.join([str(var) for var in self.variables])
        ))

    # @property
    # def interface(self):
    #     return sys.modules[self.__module__]

    def add(self, stuff):
        """Add variables and constraints.

        Parameters
        ----------
        stuff : iterable, Variable, Constraint
            Either an iterable containing variables and constraints or a single variable or constraint.

        Returns
        -------
        None


        """
        if isinstance(stuff, collections.Iterable):
            for elem in stuff:
                self.add(elem)
        elif isinstance(stuff, Variable):
            if stuff.__module__ != self.__module__:
                raise TypeError("Cannot add Variable %s of interface type %s to model of type %s." % (
                    stuff, stuff.__module__, self.__module__))
            self._add_variable(stuff)
        elif isinstance(stuff, Constraint):
            if stuff.__module__ != self.__module__:
                raise TypeError("Cannot add Constraint %s of interface type %s to model of type %s." % (
                    stuff, stuff.__module__, self.__module__))
            self._add_constraint(stuff)
        elif isinstance(stuff, Objective):
            if stuff.__module__ != self.__module__:
                raise TypeError("Cannot set Objective %s of interface type %s to model of type %s." % (
                    stuff, stuff.__module__, self.__module__))
            self.objective = stuff
        else:
            raise TypeError("Cannot add %s. It is neither a Variable, Constraint, or Objective." % stuff)

    def remove(self, stuff):
        """Remove variables and constraints.

        Parameters
        ----------
        stuff : iterable, str, Variable, Constraint
            Either an iterable containing variables and constraints to be removed from the model or a single variable or contstraint (or their names).

        Returns
        -------
        None
        """
        if isinstance(stuff, str):
            try:
                variable = self.variables[stuff]
                self._remove_variable(variable)
            except KeyError:
                try:
                    constraint = self.constraints[stuff]
                    self._remove_constraint(constraint)
                except KeyError:
                    raise LookupError(
                        "%s is neither a variable nor a constraint in the current solver instance." % stuff)
        elif isinstance(stuff, Variable):
            self._remove_variable(stuff)
        elif isinstance(stuff, Constraint):
            self._remove_constraint(stuff)
        elif isinstance(stuff, collections.Iterable):
            element_types = set((elem.__class__ for elem in stuff))
            if len(element_types) == 1:
                element_type = element_types.pop()
                if issubclass(element_type, Variable):
                    self._remove_variables(stuff)
                elif issubclass(element_type, Constraint):
                    self._remove_constraints(stuff)
                else:
                    raise TypeError("Cannot remove %s. It is neither a variable nor a constraint." % stuff)
            else:
                for elem in stuff:
                    self.remove(elem)
        elif isinstance(stuff, Objective):
            raise TypeError(
                "Cannot remove objective %s. Use model.objective = Objective(...) to change the current objective." % stuff)
        else:
            raise TypeError(
                "Cannot remove %s. It neither a variable or constraint." % stuff)

    def optimize(self):
        """Solve the optimization problem.

        Returns
        -------
        status: str
            Solution status.
        """
        raise NotImplementedError(
            "You're using the high level interface to optlang. Problems cannot be optimized in this mode. Choose from one of the solver specific interfaces.")

    def _add_variable(self, variable):
        self.variables.append(variable)
        self._variables_to_constraints_mapping[variable.name] = set([])
        variable.problem = self

        return variable

    def _remove_variables(self, variables):

        for variable in variables:
            try:
                var = self.variables[variable.name]
            except KeyError:
                raise LookupError("Variable %s not in solver" % var)

        constraint_ids = set()
        for variable in variables:
            constraint_ids.update(self._variables_to_constraints_mapping[variable.name])
            del self._variables_to_constraints_mapping[variable.name]
            variable.problem = None
            del self.variables[variable.name]

        replacements = dict([(variable, 0) for variable in variables])
        for constraint_id in constraint_ids:
            constraint = self.constraints[constraint_id]
            constraint._expression = constraint.expression.xreplace(replacements)

        self.objective._expression = self.objective.expression.xreplace(replacements)

    def _remove_variable(self, variable):
        self._remove_variables([variable])

    def _add_constraint(self, constraint, sloppy=False):
        constraint_id = constraint.name
        if sloppy is False:
            variables = constraint.variables
            if constraint.indicator_variable is not None:
                variables.add(constraint.indicator_variable)
            for var in variables:
                if var.problem is not self:
                    self._add_variable(var)
                try:
                    self._variables_to_constraints_mapping[var.name].add(constraint_id)
                except KeyError:
                    self._variables_to_constraints_mapping[var.name] = set([constraint_id])
        self.constraints.append(constraint)
        constraint._problem = self

    def _remove_constraints(self, constraints):
        keys = [constraint.name for constraint in constraints]
        if len(constraints) > 350:  # Need to figure out a good threshold here
            self._constraints = self.constraints.fromkeys(set(self.constraints.keys()).difference(set(keys)))
        else:
            for constraint in constraints:
                try:
                    del self.constraints[constraint.name]
                except KeyError:
                    raise LookupError("Constraint %s not in solver" % constraint)
                else:
                    constraint.problem = None

    def _remove_constraint(self, constraint):
        self._remove_constraints([constraint])

    def _set_linear_objective_term(self, variable, coefficient):
        # TODO: the is extremely slow for objectives with many terms
        if variable in self.objective.expression.atoms(sympy.Symbol):
            a = sympy.Wild('a', exclude=[variable])
            (new_expression, map) = self.objective.expression.replace(lambda expr: expr.match(a*variable), lambda expr: coefficient*variable, simultaneous=False, map=True)
            self.objective.expression = new_expression
        else:
            self.objective.expression = sympy.Add._from_args((self.objective.expression, sympy.Mul._from_args((sympy.RealNumber(coefficient), variable))))

if __name__ == '__main__':
    # Example workflow

    x1 = Variable('x1', lb=0)
    x2 = Variable('x2', lb=0)
    x3 = Variable('x3', lb=0)
    c1 = Constraint(x1 + x2 + x3, ub=100)
    c2 = Constraint(10 * x1 + 4 * x2 + 5 * x3, ub=600)
    c3 = Constraint(2 * x1 + 2 * x2 + 6 * x3, ub=300)
    obj = Objective(10 * x1 + 6 * x2 + 4 * x3, direction='max')
    model = Model(name='Simple model')
    model.objective = obj
    model.add([c1, c2, c3])

    try:
        sol = model.optimize()
    except NotImplementedError as e:
        print(e)

    print(model)
    print(model.variables)

    # model.remove(x1)<|MERGE_RESOLUTION|>--- conflicted
+++ resolved
@@ -140,12 +140,8 @@
                 raise ValueError(
                     'Variable names cannot contain whitespace characters. "%s" contains whitespace character "%s".' % (
                         name, char))
-<<<<<<< HEAD
-        self._symbol = sympy.Symbol(name, *args, **kwargs)
-=======
         self._name = name
         sympy.Symbol.__init__(name, *args, **kwargs)  #TODO: change this back to use super
->>>>>>> 701e89e0
         self._lb = lb
         self._ub = ub
         if self._lb is None and type == 'binary':
@@ -157,6 +153,14 @@
         self._type = type
         self.problem = problem
 
+    @property
+    def name(self):
+        return self._name
+
+    @name.setter
+    def name(self, value):
+        self._name = value
+
     def __getattr__(self, value):
         return getattr(self._symbol, value)
 
@@ -169,14 +173,6 @@
 
     def _sympy_(self):
         return self
-
-    @property
-    def name(self):
-        return self._name
-
-    @name.setter
-    def name(self, value):
-        self._name = value
 
     @property
     def lb(self):
