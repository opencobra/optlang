# Copyright (c) 2013 Novo Nordisk Foundation Center for Biosustainability, DTU.
# See LICENSE for details.

import unittest
import json
import os
import optlang.interface
import pickle
import copy
import sys

try:
    import scipy
except ImportError as e:
    class TestMissingDependency(unittest.TestCase):

        @unittest.skip('Missing dependency - ' + str(e))
        def test_fail(self):
            pass

    sys.exit(0)

from optlang import scipy_interface
from optlang.tests import abstract_test_cases

TESTMODELPATH = os.path.join(os.path.dirname(__file__), 'data/coli_core.json')


class VariableTestCase(abstract_test_cases.AbstractVariableTestCase):
    interface = scipy_interface

    def test_get_primal(self):
        self.assertEqual(self.var.primal, None)
        with open(TESTMODELPATH) as infile:
            model = self.interface.Model.from_json(json.load(infile))

        model.optimize()
        self.assertEqual(model.status, optlang.interface.OPTIMAL)
        for var in model.variables:
            self.assertTrue(var.lb <= round(var.primal, 6) <= var.ub, (var.lb, var.primal, var.ub))

    def test_changing_variable_names_is_reflected_in_the_solver(self):
        self.skipTest("NA")

    def test_set_wrong_type_raises(self):
        self.assertRaises(ValueError, self.interface.Variable, name="test", type="mayo")
        self.assertRaises(Exception, setattr, self.var, 'type', 'ketchup')
        self.model.add(self.var)
        self.model.update()
        self.assertRaises(ValueError, setattr, self.var, "type", "mustard")

    @unittest.skip("Scipy doesn't support duals")
    def test_get_dual(self):
        pass

    def test_change_type(self):
        self.var.type = "continuous"
        self.assertRaises(ValueError, setattr, self.var, "type", "integer")
        self.assertRaises(ValueError, setattr, self.var, "type", "binary")


class ConstraintTestCase(abstract_test_cases.AbstractConstraintTestCase):
    interface = scipy_interface

    def test_get_primal(self):

        with open(TESTMODELPATH) as infile:
            self.model = self.interface.Model.from_json(json.load(infile))
        self.assertEqual(self.constraint.primal, None)
        self.model.optimize()
        for c in self.model.constraints:
            if c.lb is not None:
                self.assertTrue(c.lb <= round(c.primal, 6))
            if c.ub is not None:
                self.assertTrue(round(c.primal, 6) <= c.ub)

    @unittest.skip("NA")
    def test_get_dual(self):
        pass

    @unittest.skip("NA")
    def test_indicator_constraint_support(self):
        pass


class ObjectiveTestCase(abstract_test_cases.AbstractObjectiveTestCase):
    interface = scipy_interface

    def setUp(self):
        with open(TESTMODELPATH) as infile:
            self.model = self.interface.Model.from_json(json.load(infile))
        self.obj = self.model.objective

    def test_change_direction(self):
        self.obj.direction = "min"
        self.assertEqual(self.obj.direction, "min")
        self.assertEqual(self.model.problem.direction, "min")

        self.obj.direction = "max"
        self.assertEqual(self.obj.direction, "max")
        self.assertEqual(self.model.problem.direction, "max")


class ModelTestCase(abstract_test_cases.AbstractModelTestCase):
    interface = scipy_interface

    def setUp(self):
        with open(TESTMODELPATH) as infile:
            self.model = self.interface.Model.from_json(json.load(infile))

    @unittest.skip("NA")
    def test_clone_model_with_lp(self):
        pass

    @unittest.skip("NA")
    def test_optimize_milp(self):
        pass

    @unittest.skip("Not implemented yet")
    def test_pickle_empty_model(self):
        pass

    @unittest.skip("Not implemented yet")
    def test_pickle_ability(self):
        self.model.optimize()
        value = self.model.objective.value
        pickle_string = pickle.dumps(self.model)
        from_pickle = pickle.loads(pickle_string)
        from_pickle.optimize()
        self.assertAlmostEqual(value, from_pickle.objective.value)
        self.assertEqual([(var.lb, var.ub, var.name, var.type) for var in from_pickle.variables.values()],
                         [(var.lb, var.ub, var.name, var.type) for var in self.model.variables.values()])
        self.assertEqual([(constr.lb, constr.ub, constr.name) for constr in from_pickle.constraints],
                         [(constr.lb, constr.ub, constr.name) for constr in self.model.constraints])

    @unittest.skip("Not implemented yet")
    def test_config_gets_copied_too(self):
        self.assertEquals(self.model.configuration.verbosity, 0)
        self.model.configuration.verbosity = 3
        model_copy = copy.copy(self.model)
        self.assertEquals(model_copy.configuration.verbosity, 3)

    @unittest.skip("Not implemented yet")
    def test_init_from_existing_problem(self):
        pass

    @unittest.skip("Not implemented yet")
    def test_add_non_cplex_conform_variable(self):
        var = self.interface.Variable('12x!!@#5_3', lb=-666, ub=666)
        self.assertEqual(var.index, None)
        self.model.add(var)
        self.assertTrue(var in self.model.variables.values())
        self.assertEqual(self.model.variables['12x!!@#5_3'].lb, -666)
        self.assertEqual(self.model.variables['12x!!@#5_3'].ub, 666)
        # repickled = pickle.loads(pickle.dumps(self.model))
        # var_from_pickle = repickled.variables['12x!!@#5_3']
        # self.assertEqual(var_from_pickle.name, glp_get_col_name(repickled.problem, var_from_pickle.index))

    def test_add_constraints(self):
        x = self.interface.Variable('x', lb=0, ub=1, type='continuous')
        y = self.interface.Variable('y', lb=-181133.3, ub=12000., type='continuous')
        z = self.interface.Variable('z', lb=0., ub=10., type='continuous')
        constr1 = self.interface.Constraint(0.3 * x + 0.4 * y + 66. * z, lb=-100, ub=0., name='test')
        constr2 = self.interface.Constraint(2.333 * x + y + 3.333, ub=100.33, name='test2')
        constr3 = self.interface.Constraint(2.333 * x + y + z, lb=-300)
        constr4 = self.interface.Constraint(x, lb=-300, ub=-300)
        constr5 = self.interface.Constraint(3 * x)
        self.model.add(constr1)
        self.model.add(constr2)
        self.model.add(constr3)
        self.model.add([constr4, constr5])
        self.assertIn(constr1.name, self.model.constraints)
        self.assertIn(constr2.name, self.model.constraints)
        self.assertIn(constr3.name, self.model.constraints)
        self.assertIn(constr4.name, self.model.constraints)
        self.assertIn(constr5.name, self.model.constraints)

    @unittest.skip("")
    def test_change_of_constraint_is_reflected_in_low_level_solver(self):
        pass

    @unittest.skip("")
    def test_constraint_set_problem_to_None_caches_the_latest_expression_from_solver_instance(self):
        pass

    @unittest.skip("")
    def test_change_of_objective_is_reflected_in_low_level_solver(self):
        pass

    @unittest.skip("")
    def test_change_variable_bounds(self):
        pass

    @unittest.skip("")
    def test_change_constraint_bounds(self):
        pass

    def test_initial_objective(self):
        self.assertIn('BIOMASS_Ecoli_core_w_GAM', self.model.objective.expression.__str__(), )
        self.assertEqual(
            (self.model.objective.expression - (
                1.0 * self.model.variables.BIOMASS_Ecoli_core_w_GAM -
                1.0 * self.model.variables.BIOMASS_Ecoli_core_w_GAM_reverse_712e5)).expand() - 0, 0
        )

    @unittest.skip("Not implemented yet")
    def test_iadd_objective(self):
        pass

    @unittest.skip("Not implemented yet")
    def test_imul_objective(self):
        pass

    @unittest.skip("Not implemented yet")
    def test_set_copied_objective(self):
        obj_copy = copy.copy(self.model.objective)
        self.model.objective = obj_copy
        self.assertEqual(self.model.objective.direction, "max")
        self.assertEqual(
            (self.model.objective.expression - (1.0 * self.model.variables.R_Biomass_Ecoli_core_w_GAM)).expand() - 0, 0
        )

    @unittest.skip("NA")
    def test_timeout(self):
        self.model.configuration.timeout = 0
        status = self.model.optimize()
        self.assertEqual(status, 'time_limit')

    @unittest.skip("Not implemented yet")
    def test_set_linear_coefficients_objective(self):
        self.model.objective.set_linear_coefficients({self.model.variables.R_TPI: 666.})
        # self.assertEqual(glp_get_obj_coef(self.model.problem, self.model.variables.R_TPI.index), 666.)

    @unittest.skip("")
    def test_instantiating_model_with_different_solver_problem_raises(self):
        self.assertRaises(TypeError, self.interface.Model, problem='Chicken soup')

    @unittest.skip("Not implemented yet")
    def test_set_linear_coefficients_constraint(self):
        pass

    def test_shadow_prices(self):
        self.model.optimize()
        self.assertRaises(NotImplementedError, getattr, self.model, "shadow_prices")

    def test_reduced_costs(self):
        self.model.optimize()
        self.assertRaises(NotImplementedError, getattr, self.model, "reduced_costs")

    def test_remove_constraints(self):
        x = self.interface.Variable('x', type='continuous')
        y = self.interface.Variable('y', lb=-181133.3, ub=12000., type='continuous')
        z = self.interface.Variable('z', lb=4, ub=4, type='continuous')
        constr1 = self.interface.Constraint(0.3 * x + 0.4 * y + 66. * z, lb=-100, ub=0., name='test')
        self.assertEqual(constr1.problem, None)
        self.model.add(constr1)
        self.model.update()
        self.assertEqual(constr1.problem, self.model)
        self.assertIn(constr1, self.model.constraints)
        self.model.remove(constr1.name)
        self.model.update()
        self.assertEqual(constr1.problem, None)
        self.assertNotIn(constr1, self.model.constraints)

    def test_add_nonlinear_constraint_raises(self):
        x = self.interface.Variable('x', type='continuous')
        y = self.interface.Variable('y', lb=-181133.3, ub=12000., type='continuous')
        z = self.interface.Variable('z', lb=3, ub=3, type='continuous')
        with self.assertRaises(ValueError):
            constraint = self.interface.Constraint(0.3 * x + 0.4 * y ** x + 66. * z, lb=-100, ub=0., name='test')
            self.model.add(constraint)
            self.model.update()

    def test_change_objective(self):
        v1, v2 = self.model.variables.values()[0:2]
        self.model.objective = self.interface.Objective(1. * v1 + 1. * v2)
        self.assertIn(v1.name, str(self.model.objective))
        self.assertIn(v2.name, str(self.model.objective))

    def test_change_variable_type(self):
        self.assertRaises(ValueError, setattr, self.model.variables[-1], "type", "integer")

    def test_add_integer_var(self):
        self.assertRaises(ValueError, self.interface.Variable, 'int_var', lb=-13, ub=499., type='integer')

    def test_scipy_coefficient_dict(self):
        x = self.interface.Variable("x")
        c = self.interface.Constraint(2 ** x, lb=0, sloppy=True)
        obj = self.interface.Objective(2 ** x, sloppy=True)
        model = self.interface.Model()
        self.assertRaises(Exception, setattr, model, "objective", obj)
        self.assertRaises(Exception, model._add_constraint, c)

        c = self.interface.Constraint(0, lb=0)
        obj = self.interface.Objective(0)
        model.add(c)
        model.objective = obj
        self.assertEqual(model.optimize(), optlang.interface.OPTIMAL)

<<<<<<< HEAD
    def test_deepcopy(self):
        self.skipTest("Not implemented yet")
=======
    def test_is_integer(self):
        self.skipTest("No integers with scipy")

    def test_integer_variable_dual(self):
        self.skipTest("No duals with scipy")

    def test_integer_constraint_dual(self):
        self.skipTest("No duals with scipy")

    def test_integer_batch_duals(self):
        self.skipTest("No duals with scipy")
>>>>>>> aab6f904
<|MERGE_RESOLUTION|>--- conflicted
+++ resolved
@@ -297,10 +297,9 @@
         model.objective = obj
         self.assertEqual(model.optimize(), optlang.interface.OPTIMAL)
 
-<<<<<<< HEAD
     def test_deepcopy(self):
         self.skipTest("Not implemented yet")
-=======
+
     def test_is_integer(self):
         self.skipTest("No integers with scipy")
 
@@ -312,4 +311,3 @@
 
     def test_integer_batch_duals(self):
         self.skipTest("No duals with scipy")
->>>>>>> aab6f904
