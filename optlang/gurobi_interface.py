# Copyright 2013 Novo Nordisk Foundation Center for Biosustainability,
# Technical University of Denmark.
#
# Licensed under the Apache License, Version 2.0 (the "License");
# you may not use this file except in compliance with the License.
# You may obtain a copy of the License at
#
# http://www.apache.org/licenses/LICENSE-2.0
#
# Unless required by applicable law or agreed to in writing, software
# distributed under the License is distributed on an "AS IS" BASIS,
# WITHOUT WARRANTIES OR CONDITIONS OF ANY KIND, either express or implied.
# See the License for the specific language governing permissions and
# limitations under the License.


"""
Solver interface for the Gurobi (MI)LP/QP solver.

To use this interface, install the gurobi solver and the bundled python interface
and make sure that 'import gurobipy' runs without error.
"""

import logging

log = logging.getLogger(__name__)

import os
import six
from functools import partial
from optlang import interface
from optlang.util import inheritdocstring, TemporaryFilename
from optlang.expression_parsing import parse_optimization_expression
from optlang import symbolics

import gurobipy

_GUROBI_STATUS_TO_STATUS = {
    gurobipy.GRB.LOADED: interface.LOADED,
    gurobipy.GRB.OPTIMAL: interface.OPTIMAL,
    gurobipy.GRB.INFEASIBLE: interface.INFEASIBLE,
    gurobipy.GRB.INF_OR_UNBD: interface.INFEASIBLE_OR_UNBOUNDED,
    gurobipy.GRB.UNBOUNDED: interface.UNBOUNDED,
    gurobipy.GRB.CUTOFF: interface.CUTOFF,
    gurobipy.GRB.ITERATION_LIMIT: interface.ITERATION_LIMIT,
    gurobipy.GRB.NODE_LIMIT: interface.NODE_LIMIT,
    gurobipy.GRB.TIME_LIMIT: interface.TIME_LIMIT,
    gurobipy.GRB.SOLUTION_LIMIT: interface.SOLUTION_LIMIT,
    gurobipy.GRB.INTERRUPTED: interface.INTERRUPTED,
    gurobipy.GRB.NUMERIC: interface.NUMERIC,
    gurobipy.GRB.SUBOPTIMAL: interface.SUBOPTIMAL,
    gurobipy.GRB.INPROGRESS: interface.INPROGRESS
}

_LP_METHODS = {"auto": -1, "primal": 0, "dual": 1, "barrier": 2, "concurrent": 3, "deterministic_concurrent": 4}
_REVERSE_LP_METHODS = {v: k for k, v in _LP_METHODS.items()}

_VTYPE_TO_GUROBI_VTYPE = {'continuous': gurobipy.GRB.CONTINUOUS, 'integer': gurobipy.GRB.INTEGER,
                          'binary': gurobipy.GRB.BINARY}
_GUROBI_VTYPE_TO_VTYPE = dict((val, key) for key, val in _VTYPE_TO_GUROBI_VTYPE.items())


def _constraint_lb_and_ub_to_gurobi_sense_rhs_and_range_value(lb, ub):
    """Helper function used by Constraint and Model"""
    if lb is None and ub is None:
        raise Exception("Free constraint ...")
    elif lb is None:
        sense = '<'
        rhs = float(ub)
        range_value = 0.
    elif ub is None:
        sense = '>'
        rhs = float(lb)
        range_value = 0.
    elif lb == ub:
        sense = '='
        rhs = float(lb)
        range_value = 0.
    elif lb > ub:
        raise ValueError("Lower bound is larger than upper bound.")
    else:
        sense = '='
        rhs = float(lb)
        range_value = float(ub - lb)
    return sense, rhs, range_value


@six.add_metaclass(inheritdocstring)
class Variable(interface.Variable):
    def __init__(self, name, *args, **kwargs):
        super(Variable, self).__init__(name, **kwargs)
        self._original_name = name  # due to bug with getVarByName ... TODO: file bug report on gurobi google group

    @property
    def _internal_variable(self):
        if self.problem:

            internal_variable = self.problem.problem.getVarByName(self._original_name)

            assert internal_variable is not None
            # if internal_variable is None:
            #     raise Exception('Cannot find variable {}')
            return internal_variable
        else:
            return None

    def _set_variable_bounds_on_problem(self, var_lb, var_ub):
        lb = [
            (var.name, -gurobipy.GRB.INFINITY) if val is None else (var.name, val) for var, val in var_lb
            ]
        if len(lb) > 0:
            self.problem.variables.set_lower_bounds(lb)
        ub = [
            (var.name, gurobipy.GRB.INFINITY) if val is None else (var.name, val) for var, val in var_ub
            ]
        if len(ub) > 0:
            self.problem.variables.set_upper_bounds(ub)

    @interface.Variable.lb.setter
    def lb(self, value):
        super(Variable, self.__class__).lb.fset(self, value)
        if value is None:
            value = -gurobipy.GRB.INFINITY
        if self.problem:
            self._internal_variable.setAttr('LB', value)
            self.problem.problem.update()

    @interface.Variable.ub.setter
    def ub(self, value):
        super(Variable, self.__class__).ub.fset(self, value)
        if value is None:
            value = gurobipy.GRB.INFINITY
        if self.problem:
            self._internal_variable.setAttr('UB', value)
            self.problem.problem.update()

    def set_bounds(self, lb, ub):
        super(Variable, self).set_bounds(lb, ub)
        if self.problem:
            if lb is None:
                lb = -gurobipy.GRB.INFINITY
            if ub is None:
                ub = gurobipy.GRB.INFINITY
            var = self._internal_variable
            var.setAttr("LB", lb)
            var.setAttr("UB", ub)


    @interface.Variable.type.setter
    def type(self, value):
        super(Variable, Variable).type.fset(self, value)
        if self.problem:
            return self._internal_variable.setAttr('VType', _VTYPE_TO_GUROBI_VTYPE[value])

    def _get_primal(self):
        return self._internal_variable.getAttr('X')

    @property
    def dual(self):
        if self.problem:
            if self.problem.is_integer:
                raise ValueError("Dual values are not well-defined for integer problems")
            return self._internal_variable.getAttr('RC')
        else:
            return None

    @interface.Variable.name.setter
    def name(self, value):
        if getattr(self, 'problem', None) is not None:
            self._internal_variable.setAttr('VarName', value)
            self.problem.problem.update()
        super(Variable, Variable).name.fset(self, value)


@six.add_metaclass(inheritdocstring)
class Constraint(interface.Constraint):
    _INDICATOR_CONSTRAINT_SUPPORT = False

    def __init__(self, expression, *args, **kwargs):
        super(Constraint, self).__init__(expression, *args, **kwargs)

    def set_linear_coefficients(self, coefficients):
        if self.problem is not None:
            grb_constraint = self.problem.problem.getConstrByName(self.name)
            for var, coeff in six.iteritems(coefficients):
                self.problem.problem.chgCoeff(grb_constraint, self.problem.problem.getVarByName(var.name), float(coeff))
            self.problem.update()
        else:
            raise Exception("Can't change coefficients if constraint is not associated with a model.")

    def get_linear_coefficients(self, variables):
        if self.problem is not None:
            grb_constraint = self.problem.problem.getConstrByName(self.name)
            return {v: self.problem.problem.getCoeff(grb_constraint, v._internal_variable) for v in variables}
        else:
            raise Exception("Can't get coefficients from solver if constraint is not in a model")

    @property
    def _internal_constraint(self):
        if self.problem is not None:
            return self.problem.problem.getConstrByName(self.name)

    def _get_expression(self):
        if self.problem is not None:
            gurobi_problem = self.problem.problem
            gurobi_constraint = self._internal_constraint
            row = gurobi_problem.getRow(gurobi_constraint)
            terms = []
            for i in range(row.size()):
                internal_var_name = row.getVar(i).VarName
                if internal_var_name == self.name + '_aux':
                    continue
                variable = self.problem._variables[internal_var_name]
                coeff = symbolics.Real(row.getCoeff(i))
                terms.append(symbolics.mul((coeff, variable)))
            self._expression = symbolics.add(terms)
        return self._expression

    def __str__(self):
        if self.problem is not None:
            self.problem.problem.update()
        return super(Constraint, self).__str__()

    @property
    def problem(self):
        return self._problem

    @problem.setter
    def problem(self, value):
        if value is None:
            # Update expression from solver instance one last time
            self._get_expression()
            self._problem = None
        else:
            self._problem = value

    @property
    def primal(self):
        if self.problem is not None:
            return self._internal_constraint.Slack
            # return self._round_primal_to_bounds(primal_from_solver)  # Test assertions fail
            # return primal_from_solver
        else:
            return None

    @property
    def dual(self):
        if self.problem is not None:
            if self.problem.is_integer:
                raise ValueError("Dual values are not well-defined for integer problems")
            return self._internal_constraint.Pi
        else:
            return None

    @interface.Constraint.name.setter
    def name(self, value):
        if getattr(self, 'problem', None) is not None:
            grb_constraint = self.problem.problem.getConstrByName(self.name)
            grb_constraint.setAttr('ConstrName', value)
        self._name = value

    def _set_constraint_bounds(self, sense, rhs, range_value):
        gurobi_constraint = self.problem.problem.getConstrByName(self.name)
        gurobi_constraint.setAttr('Sense', sense)
        gurobi_constraint.setAttr('RHS', rhs)

        aux_var = self.problem.problem.getVarByName(gurobi_constraint.getAttr('ConstrName') + '_aux')
        if range_value == 0.:
            if aux_var is not None:
                aux_var.setAttr("UB", 0)
        if range_value != 0:
            if aux_var is None:
                aux_var = self.problem.problem.addVar(name=gurobi_constraint.getAttr('ConstrName') + '_aux', lb=0,
                                                      ub=range_value)
                row = self.problem.problem.getRow(gurobi_constraint)
                updated_row = row - aux_var
                self.problem.problem.remove(gurobi_constraint)
                self.problem.problem.update()
                self.problem.problem.addConstr(updated_row, sense, rhs, self.name)
            aux_var.setAttr("UB", range_value)
        self.problem.update()

    @interface.Constraint.lb.setter
    def lb(self, value):
        super(Constraint, Constraint).lb.fset(self, value)
        if getattr(self, 'problem', None) is not None:
            if value is not None and self.ub is not None and value > self.ub:
                raise ValueError(
                    "Lower bound %f is larger than upper bound %f in constraint %s" %
                    (value, self.ub, self)
                )
            sense, rhs, range_value = _constraint_lb_and_ub_to_gurobi_sense_rhs_and_range_value(value, self.ub)
            self._set_constraint_bounds(sense, rhs, range_value)

    @interface.Constraint.ub.setter
    def ub(self, value):
        super(Constraint, Constraint).ub.fset(self, value)
        if getattr(self, 'problem', None) is not None:
            if value is not None and self.lb is not None and value < self.lb:
                raise ValueError(
                    "Upper bound %f is less than lower bound %f in constraint %s" %
                    (value, self.lb, self)
                )
            sense, rhs, range_value = _constraint_lb_and_ub_to_gurobi_sense_rhs_and_range_value(self.lb, value)
            self._set_constraint_bounds(sense, rhs, range_value)

    def __iadd__(self, other):
        if self.problem is not None:
            problem_reference = self.problem
            self.problem._remove_constraint(self)
            super(Constraint, self).__iadd__(other)
            problem_reference._add_constraint(self, sloppy=False)
        else:
            super(Constraint, self).__iadd__(other)
        return self


@six.add_metaclass(inheritdocstring)
class Objective(interface.Objective):
    def __init__(self, expression, sloppy=False, *args, **kwargs):
        super(Objective, self).__init__(expression, *args, sloppy=sloppy, **kwargs)
        self._expression_expired = False
        if not (sloppy or self.is_Linear):  # or self.is_Quadratic: # QP is not yet supported
            raise ValueError("The given objective is invalid. Must be linear or quadratic (not yet supported")

    @property
    def value(self):
        if getattr(self, "problem", None) is not None:
            try:
                return self.problem.problem.getAttr("ObjVal") + getattr(self.problem, "_objective_offset", 0)
            except gurobipy.GurobiError:  # TODO: let this check the actual error message
                return None
        else:
            return None

    @interface.Objective.direction.setter
    def direction(self, value):
        super(Objective, Objective).direction.__set__(self, value)
        if getattr(self, 'problem', None) is not None:
            self.problem.problem.setAttr('ModelSense', {'min': 1, 'max': -1}[value])

    def set_linear_coefficients(self, coefficients):
        if self.problem is not None:
            for var, coeff in coefficients.items():
                var._internal_variable.setAttr("Obj", coeff)
            self._expression_expired = True
            self.problem.update()
        else:
            raise Exception("Can't change coefficients if objective is not associated with a model.")

    def get_linear_coefficients(self, variables):
        if self.problem is not None:
            obj = self.problem.problem.getObjective()
            coefs = {obj.getVar(i).getAttr("varName"): obj.getCoeff(i) for i in range(obj.size())}
            return {v: coefs.get(v.name, 0) for v in variables}
        else:
            raise("Can't get coefficients from solver if objective is not in a model")

    def _get_expression(self):
        if self.problem is not None and self._expression_expired and len(self.problem._variables) > 0:
            grb_obj = self.problem.problem.getObjective()
            terms = []
            variables = self.problem._variables
            for i in range(grb_obj.size()):
<<<<<<< HEAD
                terms.append(grb_obj.getCoeff(i) * variables[grb_obj.getVar(i).getAttr('VarName')])
            expression = sympy.Add._from_args(terms)
=======
                terms.append(grb_obj.getCoeff(i) * self.problem.variables[grb_obj.getVar(i).getAttr('VarName')])
            expression = symbolics.add(terms)
>>>>>>> 8c2c88b3
            # TODO implement quadratic objectives
            self._expression = expression + getattr(self.problem, "_objective_offset", 0)
            self._expression_expired = False
        return self._expression


@six.add_metaclass(inheritdocstring)
class Configuration(interface.MathematicalProgrammingConfiguration):
    def __init__(self, lp_method='primal', presolve=False, verbosity=0, timeout=None, *args, **kwargs):
        super(Configuration, self).__init__(*args, **kwargs)
        self.lp_method = lp_method
        self.presolve = presolve
        self.verbosity = verbosity
        self.timeout = timeout

    @property
    def lp_method(self):
        return _REVERSE_LP_METHODS[self.problem.problem.params.Method]

    @lp_method.setter
    def lp_method(self, value):
        if value not in _LP_METHODS:
            raise ValueError("Invalid LP method. Please choose among: " + str(list(_LP_METHODS)))
        self.problem.problem.params.Method = _LP_METHODS[value]

    @property
    def presolve(self):
        return self._presolve

    @presolve.setter
    def presolve(self, value):
        if value is True:
            self.problem.problem.params.Presolve = 2
        elif value is False:
            self.problem.problem.params.Presolve = 0
        else:
            self.problem.problem.params.Presolve = -1
        self._presolve = value

    @property
    def verbosity(self):
        return self._verbosity

    @verbosity.setter
    def verbosity(self, value):
        if self.problem is not None:
            if value == 0:
                self.problem.problem.params.OutputFlag = 0
            elif 0 < value <= 3:
                self.problem.problem.params.OutputFlag = 1
        self._verbosity = value

    @property
    def timeout(self):
        return self._timeout

    @timeout.setter
    def timeout(self, value):
        if self.problem is not None:
            if value is None:
                self.problem.problem.params.TimeLimit = gurobipy.GRB.INFINITY
            else:
                self.problem.problem.params.TimeLimit = value
        self._timeout = value

    def _get_feasibility(self):
        return getattr(self.problem.problem.params, "FeasibilityTol")

    def _set_feasibility(self, value):
        return setattr(self.problem.problem.params, "FeasibilityTol", value)

    def _get_optimality(self):
        return getattr(self.problem.problem.params, "OptimalityTol")

    def _set_optimality(self, value):
        return setattr(self.problem.problem.params, "OptimalityTol", value)

    def _get_integrality(self):
        return getattr(self.problem.problem.params, "IntFeasTol")

    def _set_integrality(self, value):
        return setattr(self.problem.problem.params, "IntFeasTol", value)

    def _tolerance_functions(self):
        return {
            "feasibility": (self._get_feasibility, self._set_feasibility),
            "optimality": (self._get_optimality, self._set_optimality),
            "integrality": (self._get_integrality, self._set_integrality)
        }


class Model(interface.Model):

    def __init__(self, problem=None, *args, **kwargs):

        super(Model, self).__init__(*args, **kwargs)

        if problem is None:
            self.problem = gurobipy.Model()
            self.problem.params.OutputFlag = 0
            if self.name is not None:
                self.problem.setAttr('ModelName', self.name)
                self.problem.update()

        elif isinstance(problem, gurobipy.Model):
            self.problem = problem
            variables = []
            for gurobi_variable in self.problem.getVars():
                variables.append(Variable(
                    gurobi_variable.getAttr("VarName"),
                    lb=gurobi_variable.getAttr("lb"),
                    ub=gurobi_variable.getAttr("ub"),
                    problem=self,
                    type=_GUROBI_VTYPE_TO_VTYPE[gurobi_variable.getAttr("vType")]
                ))
            super(Model, self)._add_variables(variables)
            constraints = []
            for gurobi_constraint in self.problem.getConstrs():
                sense = gurobi_constraint.Sense
                name = gurobi_constraint.getAttr("ConstrName")
                rhs = gurobi_constraint.RHS
                row = self.problem.getRow(gurobi_constraint)
                lhs = symbolics.add(
                    [symbolics.Real(row.getCoeff(i)) * self.variables[row.getVar(i).VarName] for i in
                     range(row.size())]
                )

                if sense == '=':
                    constraint = Constraint(lhs, name=name, lb=rhs, ub=rhs, problem=self)
                elif sense == '>':
                    constraint = Constraint(lhs, name=name, lb=rhs, ub=None, problem=self)
                elif sense == '<':
                    constraint = Constraint(lhs, name=name, lb=None, ub=rhs, problem=self)
                else:
                    raise ValueError('{} is not a valid sense'.format(sense))
                constraints.append(constraint)
            super(Model, self)._add_constraints(constraints, sloppy=True)

            gurobi_objective = self.problem.getObjective()
            linear_expression = symbolics.add(
                [symbolics.Real(gurobi_objective.getCoeff(i)) * self.variables[gurobi_objective.getVar(i).VarName]
                 for i in range(gurobi_objective.size())]
            )

            self._objective = Objective(
                linear_expression,
                problem=self,
                direction={1: 'min', -1: 'max'}[self.problem.getAttr('ModelSense')]
            )
        else:
            raise TypeError("Provided problem is not a valid Gurobi model.")

        self.configuration = Configuration(problem=self, verbosity=0)

    @classmethod
    def from_lp(cls, lp_form):
        with TemporaryFilename(suffix=".lp", content=lp_form) as tmp_file_name:
            problem = gurobipy.read(tmp_file_name)
        model = cls(problem=problem)
        return model

    def __getstate__(self):
        self.update()
        with TemporaryFilename(suffix=".lp") as tmp_file_name:
            self.problem.write(tmp_file_name)
            with open(tmp_file_name) as tmp_file:
                lp_form = tmp_file.read()
        repr_dict = {'lp': lp_form, 'status': self.status, 'config': self.configuration}
        return repr_dict

    def __setstate__(self, repr_dict):
        with TemporaryFilename(suffix=".lp", content=repr_dict["lp"]) as tmp_file_name:
            problem = gurobipy.read(tmp_file_name)
        # if repr_dict['status'] == 'optimal':  # TODO: uncomment this
        #     # turn off logging completely, get's configured later
        #     problem.set_error_stream(None)
        #     problem.set_warning_stream(None)
        #     problem.set_log_stream(None)
        #     problem.set_results_stream(None)
        #     problem.solve()  # since the start is an optimal solution, nothing will happen here
        self.__init__(problem=problem)
        self.configuration = Configuration.clone(repr_dict['config'], problem=self)  # TODO: make configuration work

    def to_lp(self):
        self.problem.update()
        with TemporaryFilename(suffix=".lp") as tmp_file_name:
            self.problem.write(tmp_file_name)
            with open(tmp_file_name) as tmp_file:
                lp_form = tmp_file.read()
        return lp_form

    @property
    def objective(self):
        return self._objective

    @objective.setter
    def objective(self, value):
        super(Model, self.__class__).objective.fset(self, value)
        expression = self._objective._expression

        offset, linear_coefficients, quadratic_coefficients = parse_optimization_expression(
            value, quadratic=True, expression=expression
        )
        # self.problem.setAttr("ObjCon", offset) # Does not seem to work
        self._objective_offset = offset
        grb_terms = []
        for var, coef in linear_coefficients.items():
            var = self.problem.getVarByName(var.name)
            grb_terms.append(coef * var)
        for key, coef in quadratic_coefficients.items():
            if len(key) == 1:
                var = six.next(iter(key))
                var = self.problem.getVarByName(var.name)
                grb_terms.append(coef * var * var)
            else:
                var1, var2 = key
                var1 = self.problem.getVarByName(var1.name)
                var2 = self.problem.getVarByName(var2.name)
                grb_terms.append(coef, var1, var2)

        grb_expression = gurobipy.quicksum(grb_terms)

        self.problem.setObjective(grb_expression,
                                  {'min': gurobipy.GRB.MINIMIZE, 'max': gurobipy.GRB.MAXIMIZE}[value.direction])
        value.problem = self

    def update(self):
        super(Model, self).update(callback=self.problem.update)

    def _optimize(self):
        if self.status != interface.OPTIMAL:
            self.problem.reset()
        self.problem.update()
        self.problem.optimize()
        status = _GUROBI_STATUS_TO_STATUS[self.problem.getAttr("Status")]
        return status

    def _add_variables(self, variables):
        super(Model, self)._add_variables(variables)
        for variable in variables:
            if variable.lb is None:
                lb = -gurobipy.GRB.INFINITY
            else:
                lb = variable.lb
            if variable.ub is None:
                ub = gurobipy.GRB.INFINITY
            else:
                ub = variable.ub
            self.problem.addVar(
                name=variable.name,
                lb=lb,
                ub=ub,
                vtype=_VTYPE_TO_GUROBI_VTYPE[variable.type]
            )

    def _remove_variables(self, variables):
        # Not calling parent method to avoid expensive variable removal from sympy expressions
        self.objective._expression = self.objective.expression.xreplace({var: 0 for var in variables})
        for variable in variables:
            internal_variable = variable._internal_variable
            del self._variables_to_constraints_mapping[variable.name]
            variable.problem = None
            del self._variables[variable.name]
            self.problem.remove(internal_variable)

    def _add_constraints(self, constraints, sloppy=False):
        super(Model, self)._add_constraints(constraints, sloppy=sloppy)
        for constraint in constraints:
            if constraint.lb is None and constraint.ub is None:
                raise ValueError("optlang does not support free constraints in the gurobi interface.")
            self.problem.update()
            constraint._problem = None
            if constraint.is_Linear:
                offset, coef_dict, _ = parse_optimization_expression(constraint, linear=True)

                lhs = gurobipy.quicksum([coef * var._internal_variable for var, coef in coef_dict.items()])
                sense, rhs, range_value = _constraint_lb_and_ub_to_gurobi_sense_rhs_and_range_value(constraint.lb,
                                                                                                    constraint.ub)

                if range_value != 0:
                    aux_var = self.problem.addVar(name=constraint.name + '_aux', lb=0, ub=range_value)
                    self.problem.update()
                    lhs = lhs - aux_var

                self.problem.addConstr(lhs, sense, rhs, name=constraint.name)
            else:
                raise ValueError(
                    "GUROBI currently only supports linear constraints. %s is not linear." % self)
                # self.problem.addQConstr(lhs, sense, rhs)
            constraint.problem = self
        self.problem.update()

    def _remove_constraints(self, constraints):
        self.problem.update()
        internal_constraints = [constraint._internal_constraint for constraint in constraints]
        super(Model, self)._remove_constraints(constraints)
        for internal_constraint in internal_constraints:
            self.problem.remove(internal_constraint)

    @property
    def is_integer(self):
        self.problem.update()
        return self.problem.NumIntVars > 0


if __name__ == '__main__':
    x = Variable('x', lb=0, ub=10)
    y = Variable('y', lb=0, ub=10)
    z = Variable('z', lb=-100, ub=99.)
    constr = Constraint(0.3 * x + 0.4 * y + 66. * z, lb=-100, ub=0., name='test')

    solver = Model(problem=gurobipy.read("tests/data/model.lp"))

    solver.add(z)
    solver.add(constr)
    print(solver)
    print(solver.optimize())
    print(solver.status)<|MERGE_RESOLUTION|>--- conflicted
+++ resolved
@@ -362,13 +362,8 @@
             terms = []
             variables = self.problem._variables
             for i in range(grb_obj.size()):
-<<<<<<< HEAD
                 terms.append(grb_obj.getCoeff(i) * variables[grb_obj.getVar(i).getAttr('VarName')])
-            expression = sympy.Add._from_args(terms)
-=======
-                terms.append(grb_obj.getCoeff(i) * self.problem.variables[grb_obj.getVar(i).getAttr('VarName')])
             expression = symbolics.add(terms)
->>>>>>> 8c2c88b3
             # TODO implement quadratic objectives
             self._expression = expression + getattr(self.problem, "_objective_offset", 0)
             self._expression_expired = False
