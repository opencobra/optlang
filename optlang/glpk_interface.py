# Copyright 2013 Novo Nordisk Foundation Center for Biosustainability,
# Technical University of Denmark.
#
# Licensed under the Apache License, Version 2.0 (the "License");
# you may not use this file except in compliance with the License.
# You may obtain a copy of the License at
#
# http://www.apache.org/licenses/LICENSE-2.0
#
# Unless required by applicable law or agreed to in writing, software
# distributed under the License is distributed on an "AS IS" BASIS,
# WITHOUT WARRANTIES OR CONDITIONS OF ANY KIND, either express or implied.
# See the License for the specific language governing permissions and
# limitations under the License.


"""Interface for the GNU Linear Programming Kit (GLPK)

Wraps the GLPK solver by subclassing and extending :class:`Model`,
:class:`Variable`, and :class:`Constraint` from :mod:`interface`.
"""

import logging
import sys

import types


log = logging.getLogger(__name__)
import tempfile
import sympy
from sympy.core.add import _unevaluated_Add
from sympy.core.mul import _unevaluated_Mul

from swiglpk import glp_find_col, glp_get_col_prim, glp_get_col_dual, GLP_CV, GLP_IV, GLP_BV, GLP_UNDEF, GLP_FEAS, \
    GLP_INFEAS, GLP_NOFEAS, GLP_OPT, GLP_UNBND, \
    glp_set_col_kind, glp_find_row, glp_get_row_prim, glp_get_row_dual, glp_get_obj_val, glp_set_obj_dir, glp_init_smcp, \
    glp_init_iocp, GLP_MIN, GLP_MAX, glp_iocp, glp_smcp, GLP_ON, GLP_OFF, GLP_MSG_OFF, GLP_MSG_ERR, GLP_MSG_ON, \
    GLP_MSG_ALL, glp_term_out, glp_create_index, glp_create_prob, glp_get_num_rows, glp_get_num_cols, glp_get_col_name, \
    glp_get_col_lb, glp_get_col_ub, glp_get_col_kind, glp_set_prob_name, glp_read_prob, glp_copy_prob, \
    glp_set_obj_coef, glp_simplex, glp_intopt, glp_get_status, glp_add_cols, \
    glp_set_col_name, intArray, glp_del_cols, glp_add_rows, glp_set_row_name, doubleArray, glp_write_lp, glp_write_prob, \
    glp_set_mat_row, glp_set_col_bnds, glp_set_row_bnds, GLP_FR, GLP_UP, GLP_LO, GLP_FX, GLP_DB, glp_del_rows, \
    glp_get_mat_row, glp_get_row_ub, glp_get_row_type, glp_get_row_lb, glp_get_row_name, glp_get_obj_coef, \
    glp_get_obj_dir, glp_scale_prob, GLP_SF_AUTO, glp_get_num_int, glp_get_num_bin, glp_version

import interface


_GLPK_STATUS_TO_STATUS = {
    GLP_UNDEF: interface.UNDEFINED,
    GLP_FEAS: interface.FEASIBLE,
    GLP_INFEAS: interface.INFEASIBLE,
    GLP_NOFEAS: interface.INFEASIBLE,
    GLP_OPT: interface.OPTIMAL,
    GLP_UNBND: interface.UNBOUNDED
}

_GLPK_VTYPE_TO_VTYPE = {
    GLP_CV: 'continuous',
    GLP_IV: 'integer',
    GLP_BV: 'binary'
}

_VTYPE_TO_GLPK_VTYPE = dict(
    [(val, key) for key, val in _GLPK_VTYPE_TO_VTYPE.iteritems()]
)


class Variable(interface.Variable):
    """..."""

    def __init__(self, name, index=None, *args, **kwargs):
        super(Variable, self).__init__(name, **kwargs)

    @property
    def index(self):
        try:
            i = glp_find_col(self.problem.problem, self.name)
            if i != 0:
                return i
            else:
                raise IndexError(
                    "Could not determine row index for variable %s" % self)
        except:
            return None

    @interface.Variable.lb.setter
    def lb(self, value):
        interface.Variable.lb.fset(self, value)
        self.problem._glpk_set_col_bounds(self)

    @interface.Variable.ub.setter
    def ub(self, value):
        interface.Variable.ub.fset(self, value)
        self.problem._glpk_set_col_bounds(self)

    @interface.Variable.type.setter
    def type(self, value):
        try:
            glpk_kind = _VTYPE_TO_GLPK_VTYPE[value]
        except KeyError:
            raise Exception("GLPK cannot handle variables of type %s. \
                        The following variable types are available:\n" +
                            " ".join(_VTYPE_TO_GLPK_VTYPE.keys()))
        glp_set_col_kind(self.problem.problem, self.index, glpk_kind)
        interface.Variable.type.fset(self, value)

    @property
    def primal(self):
        if self.problem:
            primal_from_solver = glp_get_col_prim(self.problem.problem, self.index)
            if primal_from_solver >= self.lb and primal_from_solver <= self.ub:
                return primal_from_solver
            else:
                if (self.lb - primal_from_solver) <= 1e-6:
                    return self.lb
                elif (self.ub - primal_from_solver) >= -1e-6:
                    return self.ub
                else:
                    raise AssertionError('The primal value %s returned by the solver is out of bounds for variable %s (lb=%s, ub=%s)' % (primal_from_solver, self.name, self.lb, self.ub))
        else:
            return None

    @property
    def dual(self):
        if self.problem:
            return glp_get_col_dual(self.problem.problem, self.index)
        else:
            return None


class Constraint(interface.Constraint):
    """GLPK solver interface"""

    def __init__(self, expression, sloppy=False, *args, **kwargs):
        super(Constraint, self).__init__(expression, sloppy=sloppy, *args, **kwargs)
        if not sloppy:
            if not self.is_Linear:
                raise ValueError(
                    "GLPK only supports linear constraints. %s is not linear." % self)

    def _get_expression(self):
        if self.problem is not None:
            col_num = glp_get_num_cols(self.problem.problem)
            ia = intArray(col_num + 1)
            da = doubleArray(col_num + 1)
            nnz = glp_get_mat_row(self.problem.problem, self.index, ia, da)
            # variables = self.problem.variables
            # constraint_variables = [variables[ia[i] - 1] for i in range(1, nnz + 1)]
            constraint_variables = [self.problem.variables[glp_get_col_name(self.problem.problem, ia[i])] for i in
                                    range(1, nnz + 1)]
            expression = sympy.Add._from_args(
                [sympy.Mul._from_args((sympy.RealNumber(da[i]), constraint_variables[i - 1])) for i in
                 range(1, nnz + 1)])
            self._expression = expression
        return self._expression

    def _set_coefficients_low_level(self, variables_coefficients_dict):
        if self.problem is not None:
            problem = self.problem.problem
            indices_coefficients_dict = dict([(variable.index, coefficient) for variable, coefficient in variables_coefficients_dict.iteritems()])
            num_cols = glp_get_num_cols(problem)
            ia = intArray(num_cols + 1)
            da = doubleArray(num_cols + 1)
            index = self.index
            num = glp_get_mat_row(self.problem.problem, index, ia, da)
            for i in range(1, num +1):
                try:
                    da[i] = indices_coefficients_dict[ia[i]]
                except KeyError:
                    pass
            print glp_set_mat_row(self.problem.problem, index, num, ia, da)
        else:
            raise Exception('_set_coefficients_low_level works only if a constraint is associated with a solver instance.')

    @property
    def problem(self):
        return self._problem

    @problem.setter
    def problem(self, value):
        if value is None:
            # Update expression from solver instance one last time
            self._get_expression()
            self._problem = None
        else:
            self._problem = value

    @property
    def index(self):
        try:
            i = glp_find_row(self.problem.problem, self.name)
            if i != 0:
                return i
            else:
                raise IndexError(
                    "Could not determine row index for variable %s" % self)
        except:
            return None

    @property
    def primal(self):
        if self.problem is not None:
            return glp_get_row_prim(self.problem.problem, self.index)
        else:
            return None

    @property
    def dual(self):
        if self.problem is not None:
            return glp_get_row_dual(self.problem.problem, self.index)
        else:
            return None

    @property
    def problem(self):
        return self._problem

    @problem.setter
    def problem(self, value):
        if value is None:
            # Update expression from solver instance one last time
            self._get_expression()
            self._problem = None
        else:
            self._problem = value

    def __setattr__(self, name, value):
        try:
            old_name = self.name  # TODO: This is a hack
        except AttributeError:
            pass
        super(Constraint, self).__setattr__(name, value)
        if getattr(self, 'problem', None):
            if name == 'name':
                glp_set_row_name(self.problem.problem, glp_find_row(self.problem.problem, old_name), value)
            elif name == 'lb' or name == 'ub':
                self.problem._glpk_set_row_bounds(self)

    def __iadd__(self, other):
        # if self.problem is not None:
        # self.problem._add_to_constraint(self.index, other)
        if self.problem is not None:
            problem_reference = self.problem
            self.problem._remove_constraint(self)
            super(Constraint, self).__iadd__(other)
            problem_reference._add_constraint(self, sloppy=False)
        else:
            super(Constraint, self).__iadd__(other)
        return self

    def __isub__(self, other):
        super(Constraint, self).__isub__(other)
        if self.problem is not None:
            problem_reference = self.problem
            self.problem._remove_constraint(self)
            problem_reference._add_constraint(self, sloppy=False)
        return self

    def __imul__(self, other):
        super(Constraint, self).__imul__(other)
        if self.problem is not None:
            problem_reference = self.problem
            self.problem._remove_constraint(self)
            problem_reference._add_constraint(self, sloppy=False)
        return self

    def __idiv__(self, other):
        super(Constraint, self).__idiv__(other)
        if self.problem is not None:
            problem_reference = self.problem
            self.problem._remove_constraint(self)
            problem_reference._add_constraint(self, sloppy=False)
        return self


class Objective(interface.Objective):
    def __init__(self, *args, **kwargs):
        super(Objective, self).__init__(*args, **kwargs)
        if not self.is_Linear:
            raise ValueError(
                "GLPK only supports linear objectives. %s is not linear." % self)

    def _get_expression(self):
        if self.problem is not None:
            variables = self.problem.variables
<<<<<<< HEAD
=======
            # term_generator = (
            #     (sympy.RealNumber(glp_get_obj_coef(self.problem.problem, index)), variables[index - 1])
            #     for index in xrange(1, glp_get_num_cols(self.problem.problem) + 1)
            # )
>>>>>>> ff6e0b27
            def term_generator():
                for index in xrange(1, glp_get_num_cols(self.problem.problem) + 1):
                    coeff = glp_get_obj_coef(self.problem.problem, index)
                    if coeff != 0.:
<<<<<<< HEAD
                        yield (sympy.RealNumber(coeff), variables[index - 1])
=======
                        print 'coeff != 0.', index, glp_get_col_name(self.problem.problem, index), variables[index - 1]
                        yield (sympy.RealNumber(coeff), variables[index - 1])
            print list(term_generator())
            print "[sympy.Mul._from_args(term) for term in term_generator()]", [sympy.Mul._from_args(term) for term in term_generator()]
>>>>>>> ff6e0b27
            expression = sympy.Add._from_args([sympy.Mul._from_args(term) for term in term_generator()])
            self._expression = expression
            print "self._expression", self._expression
        return self._expression

    @property
    def value(self):
        return glp_get_obj_val(self.problem.problem)

    @property
    def value(self):
        return glp_get_obj_val(self.problem.problem)

    def __setattr__(self, name, value):

        if getattr(self, 'problem', None):
            if name == 'direction':
                glp_set_obj_dir(self.problem.problem,
                                {'min': GLP_MIN, 'max': GLP_MAX}[value])
            super(Objective, self).__setattr__(name, value)
        else:
            super(Objective, self).__setattr__(name, value)

    def __iadd__(self, other):
        self.problem = None
        super(Objective, self).__iadd__(other)
        if self.problem is not None:
            self.problem.objective = self
        return self

    def __isub__(self, other):
        self.problem = None
        super(Objective, self).__isub__(other)
        if self.problem is not None:
            self.problem.objective = self
        return self

    def __imul__(self, other):
        self.problem = None
        super(Objective, self).__imul__(other)
        if self.problem is not None:
            self.problem.objective = self
        return self

    def __idiv__(self, other):
        self.problem = None
        super(Objective, self).__idiv__(other)
        if self.problem is not None:
            self.problem.objective = self
        return self


class Configuration(interface.MathematicalProgrammingConfiguration):
    """docstring for Configuration"""

    def __init__(self, presolve=False, verbosity=0, timeout=None, *args, **kwargs):
        super(Configuration, self).__init__(*args, **kwargs)
        self._smcp = glp_smcp()
        self._iocp = glp_iocp()
        glp_init_smcp(self._smcp)
        glp_init_iocp(self._iocp)
        self._set_presolve(presolve)
        self._presolve = presolve
        self._set_verbosity(verbosity)
        self._verbosity = verbosity
        self._timeout = None

    def __getstate__(self):
        return {'presolve': self.presolve, 'verbosity': self.verbosity, 'timeout': self.timeout}

    def __setstate__(self, state):
        self.__init__()
        for key, val in state.iteritems():
            setattr(self, key, val)

    def _set_presolve(self, value):
        self._smcp.presolve = {False: GLP_OFF, True: GLP_ON}[value]
        self._iocp.presolve = {False: GLP_OFF, True: GLP_ON}[value]

    def _set_verbosity(self, value):
        if value == 0:
            glp_term_out(GLP_OFF)
            self._smcp.msg_lev = GLP_MSG_OFF
            self._iocp.msg_lev = GLP_MSG_OFF
        elif value == 1:
            glp_term_out(GLP_OFF)
            self._smcp.msg_lev = GLP_MSG_ERR
            self._iocp.msg_lev = GLP_MSG_ERR
        elif value == 2:
            glp_term_out(GLP_OFF)
            self._smcp.msg_lev = GLP_MSG_ON
            self._iocp.msg_lev = GLP_MSG_ON
        elif value == 3:
            glp_term_out(GLP_ON)
            self._smcp.msg_lev = GLP_MSG_ALL
            self._iocp.msg_lev = GLP_MSG_ALL
        else:
            raise Exception(
                "%s is not a valid verbosity level ranging between 0 and 3."
                % value
            )

    @property
    def presolve(self):
        return self._presolve

    @presolve.setter
    def presolve(self, value):
        self._set_presolve(value)
        self._presolve = value

    @property
    def verbosity(self):
        return self._verbosity

    @verbosity.setter
    def verbosity(self, value):
        self._set_verbosity(value)
        self._verbosity = value

    @property
    def timeout(self):
        return self._timeout

    @timeout.setter
    def timeout(self, value):
        if value is None:
            self._smcp.tm_lim = sys.maxint
            self._iocp.tm_lim = sys.maxint
        else:
            self._smcp.tm_lim = value * 1000  # milliseconds to seconds
            self._iocp.tm_lim = value * 1000

class Model(interface.Model):
    """GLPK solver interface"""

    def __init__(self, problem=None, *args, **kwargs):

        super(Model, self).__init__(*args, **kwargs)

        self.configuration = Configuration()

        if problem is None:
            self.problem = glp_create_prob()
            glp_create_index(self.problem)
            if self.name is not None:
                glp_set_prob_name(self.problem, self.name)

        else:
            try:
                self.problem = problem
                glp_create_index(self.problem)
            except TypeError:
                raise TypeError("Provided problem is not a valid GLPK model.")
            row_num = glp_get_num_rows(self.problem)
            col_num = glp_get_num_cols(self.problem)
            for i in xrange(1, col_num + 1):
                var = Variable(
                    glp_get_col_name(self.problem, i),
                    lb=glp_get_col_lb(self.problem, i),
                    ub=glp_get_col_ub(self.problem, i),
                    problem=self,
                    type=_GLPK_VTYPE_TO_VTYPE[
                        glp_get_col_kind(self.problem, i)]
                )
                # This avoids adding the variable to the glpk problem
                super(Model, self)._add_variable(var)
            variables = self.variables

            for j in xrange(1, row_num + 1):
                ia = intArray(col_num + 1)
                da = doubleArray(col_num + 1)
                nnz = glp_get_mat_row(self.problem, j, ia, da)
                constraint_variables = [variables[ia[i] - 1] for i in range(1, nnz + 1)]
                lhs = _unevaluated_Add(*[da[i] * constraint_variables[i - 1]
                                         for i in range(1, nnz + 1)])
                glpk_row_type = glp_get_row_type(self.problem, j)
                if glpk_row_type == GLP_FX:
                    row_lb = glp_get_row_lb(self.problem, j)
                    row_ub = row_lb
                elif glpk_row_type == GLP_LO:
                    row_lb = glp_get_row_lb(self.problem, j)
                    row_ub = None
                elif glpk_row_type == GLP_UP:
                    row_lb = None
                    row_ub = glp_get_row_ub(self.problem, j)
                elif glpk_row_type == GLP_DB:
                    row_lb = glp_get_row_lb(self.problem, j)
                    row_ub = glp_get_row_ub(self.problem, j)
                elif glpk_row_type == GLP_FR:
                    row_lb = None
                    row_ub = None
                else:
                    raise Exception(
                        "Currently, optlang does not support glpk row type %s"
                        % str(glpk_row_type)
                    )
                    log.exception()
                if isinstance(lhs, int):
                    lhs = sympy.Integer(lhs)
                elif isinstance(lhs, float):
                    lhs = sympy.RealNumber(lhs)
                constraint_id = glp_get_row_name(self.problem, j)
                for variable in constraint_variables:
                    try:
                        self._variables_to_constraints_mapping[variable.name].add(constraint_id)
                    except KeyError:
                        self._variables_to_constraints_mapping[variable.name] = set([constraint_id])

                super(Model, self)._add_constraint(
                    Constraint(lhs, lb=row_lb, ub=row_ub, name=constraint_id, problem=self), sloppy=True)

            term_generator = (
                (glp_get_obj_coef(self.problem, index), variables[index - 1])
                for index in xrange(1, glp_get_num_cols(problem) + 1)
            )
            self._objective = Objective(
                _unevaluated_Add(
                    *[_unevaluated_Mul(sympy.RealNumber(term[0]), term[1]) for term in term_generator if
                      term[0] != 0.]),
                problem=self,
                direction={GLP_MIN: 'min', GLP_MAX:
                    'max'}[glp_get_obj_dir(self.problem)]
            )
        glp_scale_prob(self.problem, GLP_SF_AUTO)

    def __getstate__(self):
        glpk_repr = self._glpk_representation()
        repr_dict = {'glpk_repr': glpk_repr}
        return repr_dict

    def __setstate__(self, repr_dict):
        tmp_file = tempfile.mktemp(suffix=".lp")
        open(tmp_file, 'w').write(repr_dict['glpk_repr'])
        problem = glp_create_prob()
        # print glp_get_obj_coef(problem, 0)
        glp_read_prob(problem, 0, tmp_file)
        self.__init__(problem=problem)

    def __deepcopy__(self, memo):
        copy_problem = glp_create_prob()
        glp_copy_prob(copy_problem, self.problem, GLP_ON)
        return Model(problem=copy_problem)

    @property
    def objective(self):
        return self._objective

    @objective.setter
    def objective(self, value):
        value.problem = None  # TODO: temporary fix to allow for objectives that already have a problem set
        if self._objective is not None:
            for variable in self.objective.variables:
                if variable.index is not None:
                    glp_set_obj_coef(self.problem, variable.index, 0.)
        super(Model, self.__class__).objective.fset(self, value)
        expression = self._objective._expression
        if isinstance(expression, types.FloatType) or isinstance(expression, types.IntType) or expression.is_Number:
            pass
        else:
            if expression.is_Symbol:
                glp_set_obj_coef(self.problem, expression.index, 1.)
            if expression.is_Mul:
                coeff, var = expression.args
                glp_set_obj_coef(self.problem, var.index, float(coeff))
            elif expression.is_Add:
                for term in expression.args:
                    coeff, var = term.args
                    glp_set_obj_coef(self.problem, var.index, float(coeff))
            else:
                raise ValueError(
                    "Provided objective %s doesn't seem to be appropriate." %
                    self._objective)
            glp_set_obj_dir(
                self.problem,
                {'min': GLP_MIN, 'max': GLP_MAX}[self._objective.direction]
            )
        value.problem = self

    def __str__(self):
        tmp_file = tempfile.mktemp(suffix=".lp")
        glp_write_lp(self.problem, None, tmp_file)
        cplex_form = open(tmp_file).read()
        return cplex_form

    def _glpk_representation(self):
        tmp_file = tempfile.mktemp(suffix=".glpk")
        glp_write_prob(self.problem, 0, tmp_file)
        glpk_form = open(tmp_file).read()
        return glpk_form

    def optimize(self):
        glp_simplex(self.problem, self.configuration._smcp)
        if (glp_get_num_int(self.problem) + glp_get_num_bin(self.problem)) == 0:
            glp_intopt(self.problem, self.configuration._iocp)
            if _GLPK_STATUS_TO_STATUS[glp_get_status(self.problem)] == 'undefined':
                original_presolve_setting = self.configuration.presolve
                self.configuration.presolve = True
                glp_intopt(self.problem, self.configuration._iocp)
                self.configuration.presolve = original_presolve_setting
        glpk_status = glp_get_status(self.problem)
        self._status = _GLPK_STATUS_TO_STATUS[glpk_status]
        return self.status

    def _add_variable(self, variable):
        super(Model, self)._add_variable(variable)
        glp_add_cols(self.problem, 1)
        index = glp_get_num_cols(self.problem)
        glp_set_col_name(self.problem, index, variable.name)
        variable.problem = self
        self._glpk_set_col_bounds(variable)
        glp_set_col_kind(self.problem, variable.index, _VTYPE_TO_GLPK_VTYPE[variable.type])
        return variable

    def _remove_variables(self, variables):
        if len(variables) > 0:

            if len(variables) > 350:
                delete_indices = [variable.index - 1 for variable in variables]
                keep_indices = [i for i in xrange(0, len(self.variables)) if i not in delete_indices]
                self._variables = self.variables.fromkeys(keep_indices)
            else:
                for variable in variables:
                    del self.variables[variable.name]

            num = intArray(len(variables) + 1)
            for i, variable in enumerate(variables):
                num[i + 1] = variable.index
            glp_del_cols(self.problem, len(variables), num)

            for variable in variables:
                del self._variables_to_constraints_mapping[variable.name]
                variable.problem = None

    # def _add_constraints_low_level(self, variable_ids, coefficients, lb=None, ub=None):
    #     glp_add_rows(self.problem, len(variable_ids))
    #     index = glp_get_num_rows(self.problem)
    #     glp_set_row_name(self.problem, index, constraint.name)
    #     num_vars = len(constraint.variables)
    #     index_array = intArray(num_vars + 1)
    #     value_array = doubleArray(num_vars + 1)

    def _add_constraint(self, constraint, sloppy=False):
        super(Model, self)._add_constraint(constraint, sloppy=sloppy)
        constraint._problem = None  # This needs to be dones in order to not trigger constraint._get_expression()
        glp_add_rows(self.problem, 1)
        index = glp_get_num_rows(self.problem)
        glp_set_row_name(self.problem, index, constraint.name)
        num_cols = glp_get_num_cols(self.problem)
        index_array = intArray(num_cols + 1)
        value_array = doubleArray(num_cols + 1)
        num_vars = 0  # constraint.variables is too expensive for large problems
        if constraint.expression.is_Atom and constraint.expression.is_Symbol:
            var = constraint.expression
            index_array[1] = var.index
            value_array[1] = 1
            num_vars += 1
        elif constraint.expression.is_Mul:
            args = constraint.expression.args
            if len(args) > 2:
                raise Exception(
                    "Term(s) %s from constraint %s is not a proper linear term." % (args, constraint))
            coeff = float(args[0])
            var = args[1]
            index_array[1] = var.index
            value_array[1] = coeff
            num_vars += 1
        else:
            for i, term in enumerate(constraint.expression.args):
                args = term.args
                if args == ():
                    assert term.is_Symbol
                    coeff = 1
                    var = term
                elif len(args) == 2:
                    assert args[0].is_Number
                    assert args[1].is_Symbol
                    var = args[1]
                    coeff = float(args[0])
                elif len(args) > 2:
                    raise Exception(
                        "Term %s from constraint %s is not a proper linear term." % (term, constraint))
                index_array[i + 1] = var.index
                value_array[i + 1] = coeff
                num_vars += 1
        glp_set_mat_row(self.problem, index, num_vars,
                        index_array, value_array)
        constraint._problem = self
        self._glpk_set_row_bounds(constraint)

    def _glpk_set_col_bounds(self, variable):
        if variable.lb is None and variable.ub is None:
            # 0.'s are ignored
            glp_set_col_bnds(self.problem, variable.index, GLP_FR, 0., 0.)
        elif variable.lb is None:
            # 0. is ignored
            glp_set_col_bnds(self.problem, variable.index,
                             GLP_UP, 0., float(variable.ub))
        elif variable.ub is None:
            # 0. is ignored
            glp_set_col_bnds(self.problem, variable.index,
                             GLP_LO, float(variable.lb), 0.)
        elif variable.lb == variable.ub:
            glp_set_col_bnds(self.problem, variable.index,
                             GLP_FX, float(variable.lb), float(variable.lb))
        elif variable.lb < variable.ub:
            glp_set_col_bnds(self.problem, variable.index,
                             GLP_DB, float(variable.lb), float(variable.ub))
        elif variable.lb > variable.ub:
            raise ValueError(
                "Lower bound %f is larger than upper bound %f in variable %s" %
                (variable.lb, variable.ub, variable))
        else:
            raise Exception(
                "Something is wrong with the provided bounds %f and %f in variable %s" %
                (variable.lb, variable.ub, variable))

    def _glpk_set_row_bounds(self, constraint):
        if constraint.lb is None and constraint.ub is None:
            # 0.'s are ignored
            glp_set_row_bnds(self.problem, constraint.index, GLP_FR, 0., 0.)
        elif constraint.lb is None:
            # 0. is ignored
            glp_set_row_bnds(self.problem, constraint.index,
                             GLP_UP, 0., float(constraint.ub))
        elif constraint.ub is None:
            # 0. is ignored
            glp_set_row_bnds(self.problem, constraint.index,
                             GLP_LO, float(constraint.lb), 0.)
        elif constraint.lb == constraint.ub:
            glp_set_row_bnds(self.problem, constraint.index,
                             GLP_FX, float(constraint.lb), float(constraint.lb))
        elif constraint.lb < constraint.ub:
            glp_set_row_bnds(self.problem, constraint.index,
                             GLP_DB, float(constraint.lb), float(constraint.ub))
        elif constraint.lb > constraint.ub:
            raise ValueError(
                "Lower bound %f is larger than upper bound %f in constraint %s" %
                (constraint.lb, constraint.ub, constraint))
        else:
            raise Exception(
                "Something is wrong with the provided bounds %f and %f in constraint %s" %
                (constraint.lb, constraint.ub, constraint))

    def _remove_constraints(self, constraints):
        if len(constraints) > 0:
            constraint_indices = [constraint.index for constraint in constraints]
            super(Model, self)._remove_constraints(constraints)
            num = intArray(len(constraints) + 1)
            for i, constraint_index in enumerate(constraint_indices):
                num[i + 1] = constraint_index
            glp_del_rows(self.problem, len(constraints), num)

    def _set_linear_objective_term(self, variable, coefficient):
        glp_set_obj_coef(self.problem, variable.index, coefficient)


if __name__ == '__main__':
    import pickle

    x1 = Variable('x1', lb=0)
    x2 = Variable('x2', lb=0)
    x3 = Variable('x3', lb=0)
    c1 = Constraint(x1 + x2 + x3, lb=-100, ub=100, name='c1')
    c2 = Constraint(10 * x1 + 4 * x2 + 5 * x3, ub=600, name='c2')
    c3 = Constraint(2 * x1 + 2 * x2 + 6 * x3, ub=300, name='c3')
    obj = Objective(10 * x1 + 6 * x2 + 4 * x3, direction='max')
    model = Model(name='Simple model')
    model.objective = obj
    model.add([c1, c2, c3])
    status = model.optimize()
    print "status:", model.status
    print "objective value:", model.objective.value

    for var_name, var in model.variables.iteritems():
        print var_name, "=", var.primal

    print model

    from swiglpk import glp_read_lp

    problem = glp_create_prob()
    glp_read_lp(problem, None, "../tests/data/model.lp")

    solver = Model(problem=problem)
    print solver.optimize()
    print solver.objective

    import time

    t1 = time.time()
    print "pickling"
    pickle_string = pickle.dumps(solver)
    resurrected_solver = pickle.loads(pickle_string)
    t2 = time.time()
    print "Execution time: %s" % (t2 - t1)

    resurrected_solver.optimize()
    print "Halelujah!", resurrected_solver.objective.value<|MERGE_RESOLUTION|>--- conflicted
+++ resolved
@@ -285,25 +285,11 @@
     def _get_expression(self):
         if self.problem is not None:
             variables = self.problem.variables
-<<<<<<< HEAD
-=======
-            # term_generator = (
-            #     (sympy.RealNumber(glp_get_obj_coef(self.problem.problem, index)), variables[index - 1])
-            #     for index in xrange(1, glp_get_num_cols(self.problem.problem) + 1)
-            # )
->>>>>>> ff6e0b27
             def term_generator():
                 for index in xrange(1, glp_get_num_cols(self.problem.problem) + 1):
                     coeff = glp_get_obj_coef(self.problem.problem, index)
                     if coeff != 0.:
-<<<<<<< HEAD
                         yield (sympy.RealNumber(coeff), variables[index - 1])
-=======
-                        print 'coeff != 0.', index, glp_get_col_name(self.problem.problem, index), variables[index - 1]
-                        yield (sympy.RealNumber(coeff), variables[index - 1])
-            print list(term_generator())
-            print "[sympy.Mul._from_args(term) for term in term_generator()]", [sympy.Mul._from_args(term) for term in term_generator()]
->>>>>>> ff6e0b27
             expression = sympy.Add._from_args([sympy.Mul._from_args(term) for term in term_generator()])
             self._expression = expression
             print "self._expression", self._expression
