# Copyright 2013 Novo Nordisk Foundation Center for Biosustainability,
# Technical University of Denmark.
#
# Licensed under the Apache License, Version 2.0 (the "License");
# you may not use this file except in compliance with the License.
# You may obtain a copy of the License at
#
# http://www.apache.org/licenses/LICENSE-2.0
#
# Unless required by applicable law or agreed to in writing, software
# distributed under the License is distributed on an "AS IS" BASIS,
# WITHOUT WARRANTIES OR CONDITIONS OF ANY KIND, either express or implied.
# See the License for the specific language governing permissions and
# limitations under the License.


"""Abstract solver interface definitions (:class:`Model`, :class:`Variable`,
:class:`Constraint`, :class:`Objective`) intended to be subclassed and
extended for individual solvers.
"""

import logging
import random
import uuid
import six

import types
import collections

import sys

log = logging.getLogger(__name__)

import sympy
from sympy.core.singleton import S
from sympy.core.logic import fuzzy_bool

from .container import Container

OPTIMAL = 'optimal'
UNDEFINED = 'undefined'
FEASIBLE = 'feasible'
INFEASIBLE = 'infeasible'
NOFEASIBLE = 'nofeasible'
UNBOUNDED = 'unbounded'
INFEASIBLE_OR_UNBOUNDED = 'infeasible_or_unbouned'
LOADED = 'loaded'
CUTOFF = 'cutoff'
ITERATION_LIMIT = 'iteration_limit'
MEMORY_LIMIT = 'memory_limit'
NODE_LIMIT = 'node_limit'
TIME_LIMIT = 'time_limit'
SOLUTION_LIMIT = 'solution_limit'
INTERRUPTED = 'interrupted'
NUMERIC = 'numeric'
SUBOPTIMAL = 'suboptimal'
INPROGRESS = 'in_progress'
ABORTED = 'aborted'
SPECIAL = 'check_original_solver_status'



# noinspection PyShadowingBuiltins
class Variable(sympy.Symbol):
    """Optimization variables.

    Extends sympy Symbol with optimization specific attributes and methods.

    Attributes
    ----------
    name: str
        The variable's name.
    lb: float or None, optional
        The lower bound, if None then -inf.
    ub: float or None, optional
        The upper bound, if None then inf.
    type: str, optional
        The variable type, 'continuous' or 'integer' or 'binary'.
    problem: Model or None, optional
        A reference to the optimization model the variable belongs to.

    Examples
    --------
    >>> Variable('x', lb=-10, ub=10)
    '-10 <= x <= 10'
    """

    @staticmethod
    def __test_valid_lower_bound(type, value, name):
        if value is not None:
            if type == 'integer' and value % 1 != 0.:
                raise ValueError(
                    'The provided lower bound %g cannot be assigned to integer variable %s (%g mod 1 != 0).' % (
                        value, name, value))
        if type == 'binary' and (value is None or value != 0):
            raise ValueError(
                'The provided lower bound %s cannot be assigned to binary variable %s.' % (value, name))

    @staticmethod
    def __test_valid_upper_bound(type, value, name):
        if value is not None:
            if type == 'integer' and value % 1 != 0.:
                raise ValueError(
                    'The provided upper bound %s cannot be assigned to integer variable %s (%s mod 1 != 0).' % (
                        value, name, value))
        if type == 'binary' and (value is None or value != 1):
            raise ValueError(
                'The provided upper bound %s cannot be assigned to binary variable %s.' % (value, name))

    @classmethod
    def clone(cls, variable, **kwargs):
        return cls(variable.name, lb=variable.lb, ub=variable.ub, type=variable.type, **kwargs)

    def __new__(cls, name, **assumptions):

        if assumptions.get('zero', False):
            return S.Zero
        is_commutative = fuzzy_bool(assumptions.get('commutative', True))
        if is_commutative is None:
            raise ValueError(
                '''Symbol commutativity must be True or False.''')
        assumptions['commutative'] = is_commutative
        for key in assumptions.keys():
            assumptions[key] = bool(assumptions[key])
        return sympy.Symbol.__xnew__(cls, name, uuid=str(int(round(1e16*random.random()))), **assumptions) # uuid.uuid1()

    def __init__(self, name, lb=None, ub=None, type="continuous", problem=None, *args, **kwargs):
        for char in name:
            if char.isspace():
                raise ValueError(
                    'Variable names cannot contain whitespace characters. "%s" contains whitespace character "%s".' % (
                        name, char))
        sympy.Symbol.__init__(name, *args, **kwargs)  #TODO: change this back to use super
        self._lb = lb
        self._ub = ub
        if self._lb is None and type == 'binary':
            self._lb = 0.
        if self._ub is None and type == 'binary':
            self._ub = 1.
        self.__test_valid_lower_bound(type, self._lb, name)
        self.__test_valid_upper_bound(type, self._ub, name)
        self._type = type
        self.problem = problem

    @property
    def lb(self):
        return self._lb

    @lb.setter
    def lb(self, value):
        if hasattr(self, 'ub') and self.ub is not None and value is not None and value > self.ub:
            raise ValueError(
                'The provided lower bound %g is larger than the upper bound %g of variable %s.' % (
                    value, self.ub, self))
        self.__test_valid_lower_bound(self.type, value, self.name)
        self._lb = value

    @property
    def ub(self):
        return self._ub

    @ub.setter
    def ub(self, value):
        if hasattr(self, 'lb') and self.lb is not None and value is not None and value < self.lb:
            raise ValueError(
                'The provided upper bound %g is smaller than the lower bound %g of variable %s.' % (
                    value, self.lb, self))
        self.__test_valid_upper_bound(self.type, value, self.name)
        self._ub = value

    @property
    def type(self):
        return self._type

    @type.setter
    def type(self, value):
        if value == 'continuous':
            self._type = value
        elif value == 'integer':
            self._type = value
            try:
                self.lb = round(self.lb)
            except TypeError:
                pass
            try:
                self.ub = round(self.ub)
            except TypeError:
                pass
        elif value == 'binary':
            self._type = value
            self._lb = 0
            self._ub = 1
        else:
            raise ValueError(
                "'%s' is not a valid variable type. Choose between 'continuous, 'integer', or 'binary'." % value)

    @property
    def primal(self):
        return None

    @property
    def dual(self):
        return None

    def __str__(self):
        """Print a string representation of variable.

        Examples
        --------
        >>> Variable('x', lb=-10, ub=10)
        '-10 <= x <= 10'
        """
        if self.lb is not None:
            lb_str = str(self.lb) + " <= "
        else:
            lb_str = ""
        if self.ub is not None:
            ub_str = " <= " + str(self.ub)
        else:
            ub_str = ""
        return ''.join((lb_str, super(Variable, self).__str__(), ub_str))

    def __repr__(self):
        """Does exactly the same as __str__ for now."""
        return self.__str__()

    def __getstate__(self):
        return self.__dict__

    def __setstate__(self, state):
        self.__dict__ = state

    def _round_primal_to_bounds(self, primal, tolerance=1e-6):
        if (primal >= self.lb or self.lb is None) and (primal <= self.ub or self.ub is None):
                return primal
        else:
            if (primal <= self.lb) and ((self.lb - primal) <= tolerance):
                return self.lb
            elif (primal >= self.ub) and ((self.ub - primal) >= -tolerance):
                return self.ub
            else:
                raise AssertionError('The primal value %s returned by the solver is out of bounds for variable %s (lb=%s, ub=%s)' % (primal, self.name, self.lb, self.ub))


# noinspection PyPep8Naming
class OptimizationExpression(object):
    """Abstract base class for Objective and Constraint."""

    @classmethod
    def _substitute_variables(cls, expression, model=None, **kwargs):
        """Substitutes variables in (optimization)expression (constraint/objective) with variables of the appropriate interface type.
        Attributes
        ----------
        expression: Constraint, Objective
            An optimization expression.
        problem: Model or None, optional
            A reference to an optimization model that should be searched for appropriate variables first.
        """
        interface = sys.modules[cls.__module__]
        variable_substitutions = dict()
        for variable in expression.variables:
            if model is not None and variable.name in model.variables:
                # print variable.name, id(variable.problem)
                variable_substitutions[variable] = model.variables[variable.name]
            else:
                variable_substitutions[variable] = interface.Variable.clone(variable)
        adjusted_expression = expression.expression.xreplace(variable_substitutions)
        return adjusted_expression

    def __init__(self, expression, name=None, problem=None, sloppy=False, *args, **kwargs):
        super(OptimizationExpression, self).__init__(*args, **kwargs)
        if sloppy:
            self._expression = expression
        else:
            self._expression = self._canonicalize(expression)
        if name is None:
            self.name = str(uuid.uuid1())
        else:
            self.name = name
        self._problem = problem

    @property
    def problem(self):
        return self._problem

    @problem.setter
    def problem(self, value):
        self._problem = value

    def _get_expression(self):
        return self._expression

    @property
    def expression(self):
        """The mathematical expression defining the objective/constraint."""
        return self._get_expression()

    @property
    def variables(self):
        """Variables in constraint."""
        return self.expression.atoms(sympy.Symbol)

    def _canonicalize(self, expression):
        if isinstance(expression, float):
            return sympy.RealNumber(expression)
        elif isinstance(expression, int):
            return sympy.Integer(expression)
        else:
            return expression

    @property
    def is_Linear(self):
        """Returns True if constraint is linear (read-only)."""
        return all((len(key.free_symbols)<2 and (key.is_Add or key.is_Mul or key.is_Atom) for key in self.expression.as_coefficients_dict().keys()))

    @property
    def is_Quadratic(self):
        """Returns True if constraint is quadratic (read-only)."""
        try:
            poly = self.expression.as_poly(*self.expression.atoms(sympy.Symbol))
        except sympy.PolynomialError:
            poly = None
        if poly is not None and poly.is_quadratic and not poly.is_linear:
            return True
        else:
            return False

    def __iadd__(self, other):
        self._expression += other
        # self.expression = sympy.Add._from_args((self.expression, other))
        return self

    def __isub__(self, other):
        self._expression -= other
        return self

    def __imul__(self, other):
        self._expression *= other
        return self

    def __idiv__(self, other):
        self._expression /= other
        return self

    def __itruediv__(self, other):
        self._expression /= other
        return self


class Constraint(OptimizationExpression):
    """Optimization constraint.

    Wraps sympy expressions and extends them with optimization specific attributes and methods.

    Attributes
    ----------
    expression: sympy
        The mathematical expression defining the constraint.
    name: str, optional
        The constraint's name.
    lb: float or None, optional
        The lower bound, if None then -inf.
    ub: float or None, optional
        The upper bound, if None then inf.
    indicator_variable: Variable
        The indicator variable (needs to be binary).
    active_when: 0 or 1 (default 0)
        When the constraint should
    problem: Model or None, optional
        A reference to the optimization model the variable belongs to.
    """

    # @classmethod
    # def clone(cls, constraint, model=None, **kwargs):
    #     return cls(cls._substitute_variables(constraint, model=model), lb=constraint.lb, ub=constraint.ub,
    #                name=constraint.name, problem=constraint.problem, sloppy=True, **kwargs)

    _INDICATOR_CONSTRAINT_SUPPORT = True

    @classmethod
    def __check_valid_indicator_variable(cls, variable):
        if variable is not None and not cls._INDICATOR_CONSTRAINT_SUPPORT:
            raise Exception('Solver interface %s does not support indicator constraints' % cls.__module__)
        if variable is not None and variable.type != 'binary':
            raise ValueError('Provided indicator variable %s is not binary.' % variable)

    @staticmethod
    def __check_valid_active_when(active_when):
        if active_when != 0 and active_when != 1:
            raise ValueError('Provided active_when argument %s needs to be either 1 or 0' % active_when)

    @classmethod
    def clone(cls, constraint, model=None, **kwargs):
        return cls(cls._substitute_variables(constraint, model=model), lb=constraint.lb, ub=constraint.ub,
                   indicator_variable=constraint.indicator_variable, active_when=constraint.active_when,
                   name=constraint.name, sloppy=True, **kwargs)

    def __init__(self, expression, lb=None, ub=None, indicator_variable=None, active_when=1, *args, **kwargs):
        self.lb = lb
        self.ub = ub
        self.__check_valid_indicator_variable(indicator_variable)
        self.__check_valid_active_when(active_when)
        self._indicator_variable = indicator_variable
        self._active_when = active_when
        super(Constraint, self).__init__(expression, *args, **kwargs)

    @property
    def indicator_variable(self):
        return self._indicator_variable

    @indicator_variable.setter
    def indicator_variable(self, value):
        self.__check_valid_indicator_variable(value)
        self._indicator_variable = value

    @property
    def active_when(self):
        return self._active_when

    @indicator_variable.setter
    def indicator_variable(self, value):
        self.__check_valid_active_when(value)
        self._active_when = value

    def __str__(self):
        if self.lb is not None:
            lhs = str(self.lb) + ' <= '
        else:
            lhs = ''
        if self.ub is not None:
            rhs = ' <= ' + str(self.ub)
        else:
            rhs = ''
        if self.indicator_variable is not None:
            lhs = self.indicator_variable.name + ' = ' + str(self.active_when) + ' -> ' + lhs
        return str(self.name) + ": " + lhs + self.expression.__str__() + rhs

    def _canonicalize(self, expression):
        expression = super(Constraint, self)._canonicalize(expression)
        if expression.is_Atom or expression.is_Mul:
            return expression
        lonely_coeffs = [arg for arg in expression.args if arg.is_Number]
        if not lonely_coeffs:
            return expression
        assert len(lonely_coeffs) == 1
        coeff = lonely_coeffs[0]
        if self.lb is None and self.ub is None:
            raise ValueError(
                "%s cannot be shaped into canonical form if neither lower or upper constraint bounds are set."
                % expression
            )
        elif self.lb is not None:
            expression = expression - coeff
            self.lb = self.lb - coeff
        else:
            expression = expression - coeff
            self.ub = self.ub - coeff
        return expression

<<<<<<< HEAD
=======
    @property
    def primal(self):
        return None

    @property
    def dual(self):
        return None


>>>>>>> 0a331762
class Objective(OptimizationExpression):
    """Objective function.

    Attributes
    ----------
    expression: sympy
        The mathematical expression defining the objective.
    name: str, optional
        The name of the constraint.
    direction: 'max' or 'min'
        The optimization direction.
    value: float, read-only
        The current objective value.
    problem: solver
        The low-level solver object.

    """

    @classmethod
    def clone(cls, objective, model=None, **kwargs):
        return cls(cls._substitute_variables(objective, model=model), name=objective.name,  # TODO: problem=model, (it's breaking cameo for some reason)
                   direction=objective.direction, sloppy=True, **kwargs)

    def __init__(self, expression, value=None, direction='max', *args, **kwargs):
        self._value = value
        self._direction = direction
        super(Objective, self).__init__(expression, *args, **kwargs)

    @property
    def value(self):
        return self._value

    def __str__(self):
        return {'max': 'Maximize', 'min': 'Minimize'}[self.direction] + '\n' + str(self.expression)
        # return ' '.join((self.direction, str(self.expression)))

    def _canonicalize(self, expression):
        """For example, changes x + y to 1.*x + 1.*y"""
        expression = super(Objective, self)._canonicalize(expression)
        expression *= 1.
        return expression

    @property
    def direction(self):
        """The direction of optimization. Either 'min' or 'max'."""
        return self._direction

    @direction.setter
    def direction(self, value):
        if value not in ['max', 'min']:
            raise ValueError("Provided optimization direction %s is neither 'min' or 'max'." % value)
        self._direction = value


class Configuration(object):
    """Optimization solver configuration."""

    def __init__(self, *args, **kwargs):
        pass

    @property
    def verbose(self):
        """Verbosity level.

        0: no output
        1: error and warning messages only
        2: normal output
        4: full output
        """
        raise NotImplementedError

    @verbose.setter
    def verbose(self, value):
        raise NotImplementedError

    @property
    def timeout(self):
        raise NotImplementedError

    @timeout.setter
    def timeout(self):
        raise NotImplementedError


class MathematicalProgrammingConfiguration(object):
    def __init__(self, *args, **kwargs):
        super(MathematicalProgrammingConfiguration, self).__init__(*args, **kwargs)

    @property
    def presolve(self):
        raise NotImplementedError

    @presolve.setter
    def presolve(self, value):
        raise NotImplementedError


class EvolutionaryOptimizationConfiguration(object):
    """docstring for HeuristicOptimization"""

    def __init__(self, *args, **kwargs):
        super(EvolutionaryOptimizationConfiguration, self).__init__(*args, **kwargs)


class Model(object):
    """Optimization problem.

    Attributes
    ----------
    objective: str
        The objective function.
    name: str, optional
        The name of the optimization problem.
    variables: Container, read-only
        Contains the variables of the optimization problem.
        The keys are the variable names and values are the actual variables.
    constraints: Container, read-only
         Contains the variables of the optimization problem.
         The keys are the constraint names and values are the actual constraints.
    status: str, read-only
        The status of the optimization problem.

    Examples
    --------


    """

    # TODO: configureation needs to be cloned too
    @classmethod
    def clone(cls, model):
        interface = sys.modules[cls.__module__]
        new_model = cls()
        for constraint in model.constraints:
            new_constraint = interface.Constraint.clone(constraint, model=new_model)
            new_model._add_constraint(new_constraint)
        if model.objective is not None:
            new_model.objective = interface.Objective.clone(model.objective, model=new_model)
        return new_model

    def __init__(self, name=None, objective=None, variables=None, constraints=None, *args, **kwargs):
        super(Model, self).__init__(*args, **kwargs)
        self._objective = objective
        self._variables = Container()
        self._constraints = Container()
        self._variables_to_constraints_mapping = dict()
        self._status = None
        self.name = name
        if variables is not None:
            self.add(variables)
        if constraints is not None:
            self.add(constraints)

    @property
    def objective(self):
        return self._objective

    @objective.setter
    def objective(self, value):
        try:
            for atom in value.expression.atoms(sympy.Symbol):
                if isinstance(atom, Variable) and (atom.problem is None or atom.problem != self):
                    self._add_variable(atom)
        except AttributeError as e:
            if isinstance(value.expression, six.types.FunctionType) or isinstance(value.expression, float):
                pass
            else:
                raise AttributeError(e)
        self._objective = value
        self._objective.problem = self

    @property
    def variables(self):
        return self._variables

    @property
    def constraints(self):
        return self._constraints

    @property
    def status(self):
        return self._status

    @property
    def primal_values(self):
        # Fallback, if nothing faster is available
        return collections.OrderedDict([(variable.name, variable.primal) for variable in self.variables])

    @property
    def reduced_costs(self):
        # Fallback, if nothing faster is available
        return collections.OrderedDict([(variable.name, variable.dual) for variable in self.variables])

    @property
    def dual_values(self):
        # Fallback, if nothing faster is available
        return collections.OrderedDict([(constraint.name, constraint.primal) for constraint in self.constraint])

    @property
    def shadow_prices(self):
        # Fallback, if nothing faster is available
        return collections.OrderedDict([(constraint.name, constraint.dual) for constraint in self.constraint])

    def __str__(self):
        return '\n'.join((
            str(self.objective),
            "subject to",
            '\n'.join([str(constr) for constr in self.constraints]),
            'Bounds',
            '\n'.join([str(var) for var in self.variables])
        ))

    @property
    def interface(self):
        return sys.modules[self.__module__]

    def add(self, stuff):
        """Add variables and constraints.

        Parameters
        ----------
        stuff : iterable, Variable, Constraint
            Either an iterable containing variables and constraints or a single variable or constraint.

        Returns
        -------
        None


        """
        if isinstance(stuff, collections.Iterable):
            for elem in stuff:
                self.add(elem)
        elif isinstance(stuff, Variable):
            if stuff.__module__ != self.__module__:
                raise TypeError("Cannot add Variable %s of interface type %s to model of type %s." % (
                    stuff, stuff.__module__, self.__module__))
            self._add_variable(stuff)
        elif isinstance(stuff, Constraint):
            if stuff.__module__ != self.__module__:
                raise TypeError("Cannot add Constraint %s of interface type %s to model of type %s." % (
                    stuff, stuff.__module__, self.__module__))
            self._add_constraint(stuff)
        elif isinstance(stuff, Objective):
            if stuff.__module__ != self.__module__:
                raise TypeError("Cannot set Objective %s of interface type %s to model of type %s." % (
                    stuff, stuff.__module__, self.__module__))
            self.objective = stuff
        else:
            raise TypeError("Cannot add %s. It is neither a Variable, Constraint, or Objective." % stuff)

    def remove(self, stuff):
        """Remove variables and constraints.

        Parameters
        ----------
        stuff : iterable, str, Variable, Constraint
            Either an iterable containing variables and constraints to be removed from the model or a single variable or contstraint (or their names).

        Returns
        -------
        None
        """
        if isinstance(stuff, str):
            try:
                variable = self.variables[stuff]
                self._remove_variable(variable)
            except KeyError:
                try:
                    constraint = self.constraints[stuff]
                    self._remove_constraint(constraint)
                except KeyError:
                    raise LookupError(
                        "%s is neither a variable nor a constraint in the current solver instance." % stuff)
        elif isinstance(stuff, Variable):
            self._remove_variable(stuff)
        elif isinstance(stuff, Constraint):
            self._remove_constraint(stuff)
        elif isinstance(stuff, collections.Iterable):
            element_types = set((elem.__class__ for elem in stuff))
            if len(element_types) == 1:
                element_type = element_types.pop()
                if issubclass(element_type, Variable):
                    self._remove_variables(stuff)
                elif issubclass(element_type, Constraint):
                    self._remove_constraints(stuff)
                else:
                    raise TypeError("Cannot remove %s. It is neither a variable nor a constraint." % stuff)
            else:
                for elem in stuff:
                    self.remove(elem)
        elif isinstance(stuff, Objective):
            raise TypeError(
                "Cannot remove objective %s. Use model.objective = Objective(...) to change the current objective." % stuff)
        else:
            raise TypeError(
                "Cannot remove %s. It neither a variable or constraint." % stuff)

    def optimize(self):
        """Solve the optimization problem.

        Returns
        -------
        status: str
            Solution status.
        """
        raise NotImplementedError(
            "You're using the high level interface to optlang. Problems cannot be optimized in this mode. Choose from one of the solver specific interfaces.")

    def _add_variable(self, variable):
        self.variables.append(variable)
        self._variables_to_constraints_mapping[variable.name] = set([])
        variable.problem = self

        return variable

    def _remove_variables(self, variables):

        for variable in variables:
            try:
                var = self.variables[variable.name]
            except KeyError:
                raise LookupError("Variable %s not in solver" % var)

        constraint_ids = set()
        for variable in variables:
            constraint_ids.update(self._variables_to_constraints_mapping[variable.name])
            del self._variables_to_constraints_mapping[variable.name]
            variable.problem = None
            del self.variables[variable.name]

        replacements = dict([(variable, 0) for variable in variables])
        for constraint_id in constraint_ids:
            constraint = self.constraints[constraint_id]
            constraint._expression = constraint.expression.xreplace(replacements)

        self.objective._expression = self.objective.expression.xreplace(replacements)

    def _remove_variable(self, variable):
        self._remove_variables([variable])

    def _add_constraint(self, constraint, sloppy=False):
        constraint_id = constraint.name
        if sloppy is False:
            variables = constraint.variables
            if constraint.indicator_variable is not None:
                variables.add(constraint.indicator_variable)
            for var in variables:
                if var.problem is not self:
                    self._add_variable(var)
                try:
                    self._variables_to_constraints_mapping[var.name].add(constraint_id)
                except KeyError:
                    self._variables_to_constraints_mapping[var.name] = set([constraint_id])
        self.constraints.append(constraint)
        constraint._problem = self

    def _remove_constraints(self, constraints):
        keys = [constraint.name for constraint in constraints]
        if len(constraints) > 350:  # Need to figure out a good threshold here
            self._constraints = self.constraints.fromkeys(set(self.constraints.keys()).difference(set(keys)))
        else:
            for constraint in constraints:
                try:
                    del self.constraints[constraint.name]
                except KeyError:
                    raise LookupError("Constraint %s not in solver" % constraint)
                else:
                    constraint.problem = None

    def _remove_constraint(self, constraint):
        self._remove_constraints([constraint])

    def _set_linear_objective_term(self, variable, coefficient):
        # TODO: the is extremely slow for objectives with many terms
        if variable in self.objective.expression.atoms(sympy.Symbol):
            a = sympy.Wild('a', exclude=[variable])
            (new_expression, map) = self.objective.expression.replace(lambda expr: expr.match(a*variable), lambda expr: coefficient*variable, simultaneous=False, map=True)
            self.objective.expression = new_expression
        else:
            self.objective.expression = sympy.Add._from_args((self.objective.expression, sympy.Mul._from_args((sympy.RealNumber(coefficient), variable))))

if __name__ == '__main__':
    # Example workflow

    x1 = Variable('x1', lb=0)
    x2 = Variable('x2', lb=0)
    x3 = Variable('x3', lb=0)
    c1 = Constraint(x1 + x2 + x3, ub=100)
    c2 = Constraint(10 * x1 + 4 * x2 + 5 * x3, ub=600)
    c3 = Constraint(2 * x1 + 2 * x2 + 6 * x3, ub=300)
    obj = Objective(10 * x1 + 6 * x2 + 4 * x3, direction='max')
    model = Model(name='Simple model')
    model.objective = obj
    model.add([c1, c2, c3])

    try:
        sol = model.optimize()
    except NotImplementedError as e:
        print(e)

    print(model)
    print(model.variables)

    # model.remove(x1)

    import optlang

    model.interface = optlang.glpk_interface<|MERGE_RESOLUTION|>--- conflicted
+++ resolved
@@ -457,8 +457,6 @@
             self.ub = self.ub - coeff
         return expression
 
-<<<<<<< HEAD
-=======
     @property
     def primal(self):
         return None
@@ -468,7 +466,6 @@
         return None
 
 
->>>>>>> 0a331762
 class Objective(OptimizationExpression):
     """Objective function.
 
