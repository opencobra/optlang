--- conflicted
+++ resolved
@@ -35,20 +35,11 @@
 
 from optlang.exceptions import IndicatorConstraintsNotSupported
 
-<<<<<<< HEAD
 # from sympy.core.assumptions import _assume_rules
 # from sympy.core.facts import FactKB
 # from sympy.core.expr import Expr
-from optlang.util import parse_expr, expr_to_json, is_numeric
+from optlang.util import parse_expr, expr_to_json, is_numeric, SolverTolerances
 from optlang import symbolics
-=======
-import sympy
-
-from sympy.core.assumptions import _assume_rules
-from sympy.core.facts import FactKB
-from sympy.core.expr import Expr
-from optlang.util import parse_expr, expr_to_json, is_numeric, SolverTolerances
->>>>>>> 0bb0d302
 
 from .container import Container
 
