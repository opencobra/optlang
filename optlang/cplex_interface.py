# Copyright 2013 Novo Nordisk Foundation Center for Biosustainability,
# Technical University of Denmark.
#
# Licensed under the Apache License, Version 2.0 (the "License");
# you may not use this file except in compliance with the License.
# You may obtain a copy of the License at
#
# http://www.apache.org/licenses/LICENSE-2.0
#
# Unless required by applicable law or agreed to in writing, software
# distributed under the License is distributed on an "AS IS" BASIS,
# WITHOUT WARRANTIES OR CONDITIONS OF ANY KIND, either express or implied.
# See the License for the specific language governing permissions and
# limitations under the License.

"""Solver interface for the IBM ILOG CPLEX Optimization Studio solver.

Wraps the cplex solver by subclassing and extending :class:`Model`,
:class:`Variable`, and :class:`Constraint` from :mod:`interface`.

To use this interface, install the cplex solver and the bundled python interface.
Make sure that 'import cplex' runs without error.
"""
import collections
import logging
import sys

import six
import os
from six.moves import StringIO

<<<<<<< HEAD
log = logging.getLogger(__name__)

=======
import sympy
from sympy.core.add import _unevaluated_Add
from sympy.core.mul import _unevaluated_Mul
from sympy.core.singleton import S
>>>>>>> aab6f904
import cplex
from cplex.exceptions import CplexSolverError

from optlang import interface
from optlang import symbolics
from optlang.util import inheritdocstring, TemporaryFilename
from optlang.expression_parsing import parse_optimization_expression
from optlang.exceptions import SolverError

log = logging.getLogger(__name__)

from optlang.symbolics import add, mul, One, Zero

_STATUS_MAP = {
    'MIP_abort_feasible': interface.ABORTED,
    'MIP_abort_infeasible': interface.ABORTED,
    'MIP_dettime_limit_feasible': interface.TIME_LIMIT,
    'MIP_dettime_limit_infeasible': interface.TIME_LIMIT,
    'MIP_feasible': interface.FEASIBLE,
    'MIP_feasible_relaxed_inf': interface.SPECIAL,
    'MIP_feasible_relaxed_quad': interface.SPECIAL,
    'MIP_feasible_relaxed_sum': interface.SPECIAL,
    'MIP_infeasible': interface.INFEASIBLE,
    'MIP_infeasible_or_unbounded': interface.INFEASIBLE_OR_UNBOUNDED,
    'MIP_optimal': interface.OPTIMAL,
    'MIP_optimal_infeasible': interface.SPECIAL,
    'MIP_optimal_relaxed_inf': interface.SPECIAL,
    'MIP_optimal_relaxed_sum': interface.SPECIAL,
    'MIP_time_limit_feasible': interface.TIME_LIMIT,
    'MIP_time_limit_infeasible': interface.TIME_LIMIT,
    'MIP_unbounded': interface.UNBOUNDED,
    'abort_dettime_limit': interface.ABORTED,
    'abort_dual_obj_limit': interface.ABORTED,
    'abort_iteration_limit': interface.ABORTED,
    'abort_obj_limit': interface.ABORTED,
    'abort_primal_obj_limit': interface.ABORTED,
    'abort_relaxed': interface.ABORTED,
    'abort_time_limit': interface.TIME_LIMIT,
    'abort_user': interface.ABORTED,
    'conflict_abort_contradiction': interface.SPECIAL,
    'conflict_abort_dettime_limit': interface.SPECIAL,
    'conflict_abort_iteration_limit': interface.SPECIAL,
    'conflict_abort_memory_limit': interface.SPECIAL,
    'conflict_abort_node_limit': interface.SPECIAL,
    'conflict_abort_obj_limit': interface.SPECIAL,
    'conflict_abort_time_limit': interface.SPECIAL,
    'conflict_abort_user': interface.SPECIAL,
    'conflict_feasible': interface.SPECIAL,
    'conflict_minimal': interface.SPECIAL,
    'fail_feasible': interface.SPECIAL,
    'fail_feasible_no_tree': interface.SPECIAL,
    'fail_infeasible': interface.SPECIAL,
    'fail_infeasible_no_tree': interface.SPECIAL,
    'feasible': interface.FEASIBLE,
    'feasible_relaxed_inf': interface.SPECIAL,
    'feasible_relaxed_quad': interface.SPECIAL,
    'feasible_relaxed_sum': interface.SPECIAL,
    'first_order': interface.SPECIAL,
    'infeasible': interface.INFEASIBLE,
    'infeasible_or_unbounded': interface.INFEASIBLE_OR_UNBOUNDED,
    'mem_limit_feasible': interface.MEMORY_LIMIT,
    'mem_limit_infeasible': interface.MEMORY_LIMIT,
    'node_limit_feasible': interface.NODE_LIMIT,
    'node_limit_infeasible': interface.NODE_LIMIT,
    'num_best': interface.NUMERIC,
    'optimal': interface.OPTIMAL,
    'optimal_face_unbounded': interface.SPECIAL,
    'optimal_infeasible': interface.INFEASIBLE,
    'optimal_populated': interface.SPECIAL,
    'optimal_populated_tolerance': interface.SPECIAL,
    'optimal_relaxed_inf': interface.SPECIAL,
    'optimal_relaxed_quad': interface.SPECIAL,
    'optimal_relaxed_sum': interface.SPECIAL,
    'optimal_tolerance': interface.OPTIMAL,
    'populate_solution_limit': interface.SPECIAL,
    'solution_limit': interface.SPECIAL,
    'unbounded': interface.UNBOUNDED,
    'relaxation_unbounded': interface.UNBOUNDED,
    'non-existing-status': 'Here for testing that missing statuses are handled.'
    # 102: interface.OPTIMAL # The same as cplex.Cplex.solution.status.optimal_tolerance
}

# Check if each status is supported by the current cplex version
_CPLEX_STATUS_TO_STATUS = {}
_solution = cplex.Cplex().solution
for status_name, optlang_status in _STATUS_MAP.items():
    cplex_status = getattr(_solution.status, status_name, None)
    if cplex_status is not None:
        _CPLEX_STATUS_TO_STATUS[cplex_status] = optlang_status

_LP_METHODS = ["auto", "primal", "dual", "network", "barrier", "sifting", "concurrent"]

_SOLUTION_TARGETS = ("auto", "convex", "local", "global")

_QP_METHODS = ("auto", "primal", "dual", "network", "barrier")

_CPLEX_VTYPE_TO_VTYPE = {'C': 'continuous', 'I': 'integer', 'B': 'binary'}

_VTYPE_TO_CPLEX_VTYPE = dict(
    [(val, key) for key, val in six.iteritems(_CPLEX_VTYPE_TO_VTYPE)]
)

_CPLEX_MIP_TYPES_TO_CONTINUOUS = {
    cplex.Cplex.problem_type.MILP: cplex.Cplex.problem_type.LP,
    cplex.Cplex.problem_type.MIQP: cplex.Cplex.problem_type.QP,
    cplex.Cplex.problem_type.MIQCP: cplex.Cplex.problem_type.QCP
}


def _constraint_lb_and_ub_to_cplex_sense_rhs_and_range_value(lb, ub):
    """Helper function used by Constraint and Model"""
    if lb is None and ub is None:
        raise Exception("Free constraint ...")
    elif lb is None:
        sense = 'L'
        rhs = float(ub)
        range_value = 0.
    elif ub is None:
        sense = 'G'
        rhs = float(lb)
        range_value = 0.
    elif lb == ub:
        sense = 'E'
        rhs = float(lb)
        range_value = 0.
    elif lb > ub:
        raise ValueError("Lower bound is larger than upper bound.")
    else:
        sense = 'R'
        rhs = float(lb)
        range_value = float(ub - lb)
    return sense, rhs, range_value


@six.add_metaclass(inheritdocstring)
class Variable(interface.Variable):
    def __init__(self, name, *args, **kwargs):
        super(Variable, self).__init__(name, **kwargs)

    @interface.Variable.type.setter
    def type(self, value):
        if self.problem is not None:
            try:
                cplex_kind = _VTYPE_TO_CPLEX_VTYPE[value]
            except KeyError:
                raise ValueError(
                    "CPLEX cannot handle variables of type '%s'. " % value +
                    "The following variable types are available: " +
                    ", ".join(_VTYPE_TO_CPLEX_VTYPE.keys())
                )
            self.problem.problem.variables.set_types(self.name, cplex_kind)
            if value == "continuous" and not self.problem.is_integer:
                print("hmm")
                cplex_type = self.problem.problem.get_problem_type()
                if cplex_type in _CPLEX_MIP_TYPES_TO_CONTINUOUS:
                    print("yes")
                    self.problem.problem.set_problem_type(_CPLEX_MIP_TYPES_TO_CONTINUOUS[cplex_type])
        super(Variable, Variable).type.fset(self, value)

    def _get_primal(self):
        try:
            return self.problem.problem.solution.get_values(self.name)
        except CplexSolverError as err:
            raise SolverError(str(err))

    @property
    def dual(self):
        if self.problem is None:
            return None
        if self.problem.is_integer:
            raise ValueError("Dual values are not well-defined for integer problems")
        try:
            return self.problem.problem.solution.get_reduced_costs(self.name)
        except CplexSolverError as err:
            raise SolverError(str(err))

    @interface.Variable.name.setter
    def name(self, value):
        if getattr(self, "problem", None) is not None:
            self.problem.problem.variables.set_names(self.name, value)
        super(Variable, Variable).name.fset(self, value)


@six.add_metaclass(inheritdocstring)
class Constraint(interface.Constraint):
    _INDICATOR_CONSTRAINT_SUPPORT = True

    def __init__(self, expression, sloppy=False, *args, **kwargs):
        super(Constraint, self).__init__(expression, *args, sloppy=sloppy, **kwargs)

    def set_linear_coefficients(self, coefficients):
        if self.problem is not None:
            triplets = [(self.name, var.name, float(coeff)) for var, coeff in six.iteritems(coefficients)]
            self.problem.problem.linear_constraints.set_coefficients(triplets)
        else:
            raise Exception("Can't change coefficients if constraint is not associated with a model.")

    def get_linear_coefficients(self, variables):
        if self.problem is not None:
            coefs = self.problem.problem.linear_constraints.get_coefficients([(self.name, v.name) for v in variables])
            return {v: c for v, c in zip(variables, coefs)}
        else:
            raise Exception("Can't get coefficients from solver if constraint is not in a model")

    def _get_expression(self):
        if self.problem is not None:
            cplex_problem = self.problem.problem
            cplex_row = cplex_problem.linear_constraints.get_rows(self.name)
            variables = self.problem._variables
            expression = add(
                [mul((symbolics.Real(cplex_row.val[i]), variables[ind])) for i, ind in
                 enumerate(cplex_row.ind)])
            self._expression = expression
        return self._expression

    @property
    def problem(self):
        return self._problem

    @problem.setter
    def problem(self, value):
        if value is None:
            # Update expression from solver instance one last time
            self._get_expression()
        self._problem = value

    @property
    def primal(self):
        if self.problem is None:
            return None
        try:
            # return self._round_primal_to_bounds(primal_from_solver)  # Test assertions fail
            return self.problem.problem.solution.get_activity_levels(self.name)
        except CplexSolverError as err:
            raise SolverError(str(err))

    @property
    def dual(self):
        if self.problem is None:
            return None
        if self.problem.is_integer:
            raise ValueError("Dual values are not well-defined for integer problems")
        try:
            return self.problem.problem.solution.get_dual_values(self.name)
        except CplexSolverError as err:
            raise SolverError(str(err))

    @interface.Constraint.name.setter
    def name(self, value):
        if getattr(self, 'problem', None) is not None:
            if self.indicator_variable is not None:
                raise NotImplementedError(
                    "Unfortunately, the CPLEX python bindings don't support changing an indicator constraint's name"
                )
            else:
                self.problem.problem.linear_constraints.set_names(self.name, value)
            self.problem.constraints.update_key(self.name)
        self._name = value

    @interface.Constraint.lb.setter
    def lb(self, value):
        self._check_valid_lower_bound(value)
        if getattr(self, 'problem', None) is not None:
            if self.indicator_variable is not None:
                raise NotImplementedError(
                    "Unfortunately, the CPLEX python bindings don't support changing an indicator constraint's bounds"
                )
            sense, rhs, range_value = _constraint_lb_and_ub_to_cplex_sense_rhs_and_range_value(value, self.ub)
            if self.is_Linear:
                self.problem.problem.linear_constraints.set_rhs(self.name, rhs)
                self.problem.problem.linear_constraints.set_senses(self.name, sense)
                self.problem.problem.linear_constraints.set_range_values(self.name, range_value)
        self._lb = value

    @interface.Constraint.ub.setter
    def ub(self, value):
        self._check_valid_upper_bound(value)
        if getattr(self, 'problem', None) is not None:
            if self.indicator_variable is not None:
                raise NotImplementedError(
                    "Unfortunately, the CPLEX python bindings don't support changing an indicator constraint's bounds"
                )
            sense, rhs, range_value = _constraint_lb_and_ub_to_cplex_sense_rhs_and_range_value(self.lb, value)
            if self.is_Linear:
                self.problem.problem.linear_constraints.set_rhs(self.name, rhs)
                self.problem.problem.linear_constraints.set_senses(self.name, sense)
                self.problem.problem.linear_constraints.set_range_values(self.name, range_value)
        self._ub = value

    def __iadd__(self, other):
        # if self.problem is not None:
        #     self.problem._add_to_constraint(self.index, other)
        if self.problem is not None:
            problem_reference = self.problem
            self.problem._remove_constraint(self)
            super(Constraint, self).__iadd__(other)
            problem_reference._add_constraint(self, sloppy=False)
        else:
            super(Constraint, self).__iadd__(other)
        return self


@six.add_metaclass(inheritdocstring)
class Objective(interface.Objective):
    def __init__(self, expression, sloppy=False, **kwargs):
        super(Objective, self).__init__(expression, sloppy=sloppy, **kwargs)
        self._expression_expired = False
        if not (sloppy or self.is_Linear or self.is_Quadratic):
            raise ValueError("Cplex only supports linear and quadratic objectives.")

    @property
    def value(self):
        if getattr(self, 'problem', None) is None:
            return None
        try:
            return self.problem.problem.solution.get_objective_value()
        except CplexSolverError as err:
            raise SolverError(str(err))

    @interface.Objective.direction.setter
    def direction(self, value):
        if getattr(self, 'problem', None) is not None:
            self.problem.problem.objective.set_sense(
                {'min': self.problem.problem.objective.sense.minimize,
                 'max': self.problem.problem.objective.sense.maximize}[value])
        super(Objective, Objective).direction.__set__(self, value)

    def _get_expression(self):
        if self.problem is not None and self._expression_expired and len(self.problem._variables) > 0:
            cplex_problem = self.problem.problem
            coeffs = cplex_problem.objective.get_linear()
            expression = add([coeff * var for coeff, var in zip(coeffs, self.problem._variables) if coeff != 0.])
            if cplex_problem.objective.get_num_quadratic_nonzeros() > 0:
                expression += self.problem._get_quadratic_expression(cplex_problem.objective.get_quadratic())
            self._expression = expression
            self._expression_expired = False
        return self._expression

    def set_linear_coefficients(self, coefficients):
        if self.problem is not None:
            self.problem.problem.objective.set_linear([(variable.name, float(coefficient)) for variable, coefficient in coefficients.items()])
            self._expression_expired = True
        else:
            raise Exception("Can't change coefficients if objective is not associated with a model.")

    def get_linear_coefficients(self, variables):
        if self.problem is not None:
            coefs = self.problem.problem.objective.get_linear([v.name for v in variables])
            return {v: c for v, c in zip(variables, coefs)}
        else:
            raise Exception("Can't get coefficients from solver if objective is not in a model")


@six.add_metaclass(inheritdocstring)
class Configuration(interface.MathematicalProgrammingConfiguration):
    def __init__(self, lp_method='primal', presolve="auto", verbosity=0, timeout=None,
                 solution_target="auto", qp_method="primal", *args, **kwargs):
        super(Configuration, self).__init__(*args, **kwargs)
        self.lp_method = lp_method
        self.presolve = presolve
        self.verbosity = verbosity
        self.timeout = timeout
        self.solution_target = solution_target
        self.qp_method = qp_method

    @property
    def lp_method(self):
        """The algorithm used to solve LP problems."""
        lpmethod = self.problem.problem.parameters.lpmethod
        value = lpmethod.get()
        return lpmethod.values[value]

    @lp_method.setter
    def lp_method(self, lp_method):
        if lp_method not in _LP_METHODS:
            raise ValueError("LP Method %s is not valid (choose one of: %s)" % (lp_method, ", ".join(_LP_METHODS)))
        lp_method = getattr(self.problem.problem.parameters.lpmethod.values, lp_method)
        self.problem.problem.parameters.lpmethod.set(lp_method)

    def _set_presolve(self, value):
        if self.problem is not None:
            presolve = self.problem.problem.parameters.preprocessing.presolve
            if value is True:
                presolve.set(presolve.values.on)
            elif value is False or value == "auto":
                presolve.set(presolve.values.off)
            else:
                raise ValueError(str(value) + " is not a valid presolve parameter. Must be True, False or 'auto'.")

    @property
    def presolve(self):
        return self._presolve

    @presolve.setter
    def presolve(self, value):
        self._set_presolve(value)
        self._presolve = value

    @property
    def verbosity(self):
        return self._verbosity

    @verbosity.setter
    def verbosity(self, value):

        class StreamHandler(StringIO):

            def __init__(self, logger, *args, **kwargs):
                StringIO.__init__(self, *args, **kwargs)
                self.logger = logger

        class ErrorStreamHandler(StreamHandler):

            def flush(self):
                self.logger.error(self.getvalue())

        class WarningStreamHandler(StreamHandler):

            def flush(self):
                self.logger.warn(self.getvalue())

        class LogStreamHandler(StreamHandler):

            def flush(self):
                self.logger.debug(self.getvalue())

        class ResultsStreamHandler(StreamHandler):

            def flush(self):
                self.logger.debug(self.getvalue())

        logger = logging.getLogger()
        logger.setLevel(logging.CRITICAL)
        error_stream_handler = ErrorStreamHandler(logger)
        warning_stream_handler = WarningStreamHandler(logger)
        log_stream_handler = LogStreamHandler(logger)
        results_stream_handler = ResultsStreamHandler(logger)
        if self.problem is not None:
            problem = self.problem.problem
            if value == 0:
                problem.set_error_stream(error_stream_handler)
                problem.set_warning_stream(warning_stream_handler)
                problem.set_log_stream(None)
                problem.set_results_stream(None)
            elif value == 1:
                problem.set_error_stream(sys.stderr)
                problem.set_warning_stream(warning_stream_handler)
                problem.set_log_stream(log_stream_handler)
                problem.set_results_stream(results_stream_handler)
            elif value == 2:
                problem.set_error_stream(sys.stderr)
                problem.set_warning_stream(sys.stderr)
                problem.set_log_stream(log_stream_handler)
                problem.set_results_stream(results_stream_handler)
            elif value == 3:
                problem.set_error_stream(sys.stderr)
                problem.set_warning_stream(sys.stderr)
                problem.set_log_stream(sys.stdout)
                problem.set_results_stream(sys.stdout)
            else:
                raise ValueError(
                    "%s is not a valid verbosity level ranging between 0 and 3."
                    % value
                )
        self._verbosity = value

    @property
    def timeout(self):
        return self._timeout

    @timeout.setter
    def timeout(self, value):
        if self.problem is not None:
            if value is None:
                self.problem.problem.parameters.timelimit.reset()
            else:
                self.problem.problem.parameters.timelimit.set(value)
        self._timeout = value

    @property
    def solution_target(self):
        """Change whether the QP solver will try to find a globally optimal solution or a local optimum.
        This will only"""
        if self.problem is not None:
            params = self.problem.problem.parameters
            try:
                solution_target = params.optimalitytarget
            except AttributeError:  # pragma: no cover
                solution_target = params.solutiontarget  # Compatibility with cplex < 12.6.3
            return _SOLUTION_TARGETS[solution_target.get()]
        else:
            return None

    @solution_target.setter
    def solution_target(self, value):
        if self.problem is not None:
            params = self.problem.problem.parameters
            try:
                solution_target = params.optimalitytarget
            except AttributeError:  # pragma: no cover
                solution_target = params.solutiontarget  # Compatibility with cplex < 12.6.3
            if value is None:
                solution_target.reset()
            else:
                try:
                    target = _SOLUTION_TARGETS.index(value)
                except ValueError:
                    raise ValueError(
                        "%s is not a valid solution target. Choose between %s" % (value, str(_SOLUTION_TARGETS)))
                solution_target.set(target)
        self._solution_target = self.solution_target

    @property
    def qp_method(self):
        """Change the algorithm used to optimize QP problems."""
        value = self.problem.problem.parameters.qpmethod.get()
        return self.problem.problem.parameters.qpmethod.values[value]

    @qp_method.setter
    def qp_method(self, value):
        if value not in _QP_METHODS:
            raise ValueError("%s is not a valid qp_method. Choose between %s" % (value, str(_QP_METHODS)))
        method = getattr(self.problem.problem.parameters.qpmethod.values, value)
        self.problem.problem.parameters.qpmethod.set(method)
        self._qp_method = value


@six.add_metaclass(inheritdocstring)
class Model(interface.Model):
    def __init__(self, problem=None, *args, **kwargs):

        super(Model, self).__init__(*args, **kwargs)

        if problem is None:
            self.problem = cplex.Cplex()

        elif isinstance(problem, cplex.Cplex):
            self.problem = problem
            zipped_var_args = zip(self.problem.variables.get_names(),
                                  self.problem.variables.get_lower_bounds(),
                                  self.problem.variables.get_upper_bounds(),
                                  # self.problem.variables.get_types(), # TODO uncomment when cplex is fixed
                                  )
            for name, lb, ub in zipped_var_args:
                var = Variable(name, lb=lb, ub=ub, problem=self)  # Type should also be in there
                super(Model, self)._add_variables([var])  # This avoids adding the variable to the glpk problem
            zipped_constr_args = zip(self.problem.linear_constraints.get_names(),
                                     self.problem.linear_constraints.get_rows(),
                                     self.problem.linear_constraints.get_senses(),
                                     self.problem.linear_constraints.get_rhs()

                                     )
            variables = self._variables
            for name, row, sense, rhs in zipped_constr_args:
                constraint_variables = [variables[i - 1] for i in row.ind]

                # Since constraint expressions are lazily retrieved from the solver they don't have to be built here
                # lhs = _unevaluated_Add(*[val * variables[i - 1] for i, val in zip(row.ind, row.val)])
                lhs = 0
                if isinstance(lhs, int):
                    lhs = symbolics.Integer(lhs)
                elif isinstance(lhs, float):
                    lhs = symbolics.Real(lhs)
                if sense == 'E':
                    constr = Constraint(lhs, lb=rhs, ub=rhs, name=name, problem=self)
                elif sense == 'G':
                    constr = Constraint(lhs, lb=rhs, name=name, problem=self)
                elif sense == 'L':
                    constr = Constraint(lhs, ub=rhs, name=name, problem=self)
                elif sense == 'R':
                    range_val = self.problem.linear_constraints.get_range_values(name)
                    if range_val > 0:
                        constr = Constraint(lhs, lb=rhs, ub=rhs + range_val, name=name, problem=self)
                    else:
                        constr = Constraint(lhs, lb=rhs + range_val, ub=rhs, name=name, problem=self)
                else:
                    raise Exception('%s is not a recognized constraint sense.' % sense)

                for variable in constraint_variables:
                    try:
                        self._variables_to_constraints_mapping[variable.name].add(name)
                    except KeyError:
                        self._variables_to_constraints_mapping[variable.name] = set([name])

                super(Model, self)._add_constraints(
                    [constr],
                    sloppy=True
                )
            try:
                objective_name = self.problem.objective.get_name()
            except cplex.exceptions.CplexSolverError as e:
                if 'CPLEX Error  1219:' not in str(e):
                    raise e
            else:
                linear_expression = add(
                    [mul(symbolics.Real(coeff), variables[index]) for index, coeff in enumerate(self.problem.objective.get_linear()) if coeff != 0.]
                )
                try:
                    quadratic = self.problem.objective.get_quadratic()
                except IndexError:
                    quadratic_expression = Zero
                else:
                    quadratic_expression = self._get_quadratic_expression(quadratic)

                self._objective = Objective(
                    linear_expression + quadratic_expression,
                    problem=self,
                    direction=
                    {self.problem.objective.sense.minimize: 'min', self.problem.objective.sense.maximize: 'max'}[
                        self.problem.objective.get_sense()],
                    name=objective_name
                )
        else:
            raise TypeError("Provided problem is not a valid CPLEX model.")
        self.configuration = Configuration(problem=self, verbosity=0)

    @classmethod
    def from_lp(cls, lp_form):
        problem = cplex.Cplex()
        with TemporaryFilename(suffix=".lp", content=lp_form) as tmp_file_name:
            problem.read(tmp_file_name)
        model = cls(problem=problem)
        return model

    def __getstate__(self):
        self.update()
        with TemporaryFilename(suffix=".sav") as tmp_file_name:
            self.problem.write(tmp_file_name)
            with open(tmp_file_name, "rb") as tmp_file:
                cplex_binary = tmp_file.read()
        repr_dict = {'cplex_binary': cplex_binary, 'status': self.status, 'config': self.configuration}
        return repr_dict

    def __setstate__(self, repr_dict):
        with TemporaryFilename(suffix=".sav") as tmp_file_name:
            with open(tmp_file_name, "wb") as tmp_file:
                tmp_file.write(repr_dict["cplex_binary"])
            problem = cplex.Cplex()
            # turn off logging completely, get's configured later
            problem.set_error_stream(None)
            problem.set_warning_stream(None)
            problem.set_log_stream(None)
            problem.set_results_stream(None)
            problem.read(tmp_file_name)
        if repr_dict['status'] == 'optimal':
            problem.solve()  # since the start is an optimal solution, nothing will happen here
        self.__init__(problem=problem)
        self.configuration = Configuration.clone(repr_dict['config'], problem=self)

    @property
    def objective(self):
        return self._objective

    @objective.setter
    def objective(self, value):
        value.problem = None
        if self._objective is not None:  # Reset previous objective
            variables = self.objective.variables
            if len(variables) > 0:
                self.problem.objective.set_linear([(variable.name, 0.) for variable in variables])
            if self.problem.objective.get_num_quadratic_variables() > 0:
                self.problem.objective.set_quadratic([0. for _ in range(self.problem.variables.get_num())])
        super(Model, self.__class__).objective.fset(self, value)
        self.update()
        expression = self._objective._expression
        linear_coefficients, quadratic_coeffients = parse_optimization_expression(value, quadratic=True, expression=expression)
        if linear_coefficients:
            self.problem.objective.set_linear([var.name, float(coef)] for var, coef in linear_coefficients.items())

        for key, coef in quadratic_coeffients.items():
            if len(key) == 1:
                var = six.next(iter(key))
                self.problem.objective.set_quadratic_coefficients(var.name, var.name, float(coef) * 2)
            else:
                var1, var2 = key
                self.problem.objective.set_quadratic_coefficients(var1.name, var2.name, float(coef))


        self._set_objective_direction(value.direction)
        self.problem.objective.set_name(value.name)
        value.problem = self

    def _set_objective_direction(self, direction):
        self.problem.objective.set_sense(
            {'min': self.problem.objective.sense.minimize, 'max': self.problem.objective.sense.maximize}[
                direction])

    @property
    def primal_values(self):
        # round primals
        primal_values = [variable._round_primal_to_bounds(primal)
                         for variable, primal in zip(self.variables, self._get_primal_values())]
        return collections.OrderedDict(
            zip(self._get_variables_names(), primal_values)
        )

    def _get_primal_values(self):
        try:
            primal_values = self.problem.solution.get_values()
        except CplexSolverError as err:
            raise SolverError(str(err))
        return primal_values

    def _get_reduced_costs(self):
        if self.is_integer:
            raise ValueError("Dual values are not well-defined for integer problems")
        try:
            return self.problem.solution.get_reduced_costs()
        except CplexSolverError as err:
            raise SolverError(str(err))

    def _get_constraint_values(self):
        try:
            return self.problem.solution.get_activity_levels()
        except CplexSolverError as err:
            raise SolverError(str(err))

    def _get_shadow_prices(self):
        if self.is_integer:
            raise ValueError("Dual values are not well-defined for integer problems")
        try:
            return self.problem.solution.get_dual_values()
        except CplexSolverError as err:
            raise SolverError(str(err))

    @property
    def is_integer(self):
        return (self.problem.variables.get_num_integer() + self.problem.variables.get_num_binary()) > 0

    def to_lp(self):
        self.update()
        with TemporaryFilename(suffix=".lp") as tmp_file_name:
            self.problem.write(tmp_file_name)
            with open(tmp_file_name) as tmp_file:
                lp_form = tmp_file.read()
        return lp_form

    def _optimize(self):
        try:
            self.problem.solve()
        except CplexSolverError as err:
            raise SolverError(str(err))
        cplex_status = self.problem.solution.get_status()
        self._original_status = self.problem.solution.get_status_string()
        status = _CPLEX_STATUS_TO_STATUS[cplex_status]
        return status

    def _set_variable_bounds_on_problem(self, var_lb, var_ub):
        lb = [
            (var.name, -cplex.infinity) if val is None else (var.name, float(val)) for var, val in var_lb
        ]
        if len(lb) > 0:
            self.problem.variables.set_lower_bounds(lb)
        ub = [
            (var.name, cplex.infinity) if val is None else (var.name, float(val)) for var, val in var_ub
        ]
        if len(ub) > 0:
            self.problem.variables.set_upper_bounds(ub)

    def _add_variables(self, variables):
        super(Model, self)._add_variables(variables)
        lb, ub, vtype, names, coeff = list(), list(), list(), list(), list()
        for variable in variables:
            if variable.lb is None:
                lb.append(-cplex.infinity)
            else:
                lb.append(variable.lb)
            if variable.ub is None:
                ub.append(cplex.infinity)
            else:
                ub.append(variable.ub)
            vtype.append(_VTYPE_TO_CPLEX_VTYPE[variable.type])
            names.append(variable.name)
            coeff.append(0.)
            variable.problem = self

        if set(vtype) == set(['C']):  # this is needed because CPLEX will automatically set the problem_type to MILP if types are specified
            self.problem.variables.add(coeff, lb=lb, ub=ub, names=names)
        else:
            self.problem.variables.add(coeff, lb=lb, ub=ub, types=vtype, names=names)

    def _remove_variables(self, variables):
        # Not calling parent method to avoid expensive variable removal from sympy expressions
        if self.objective is not None:
            self.objective._expression = self.objective.expression.xreplace({var: 0 for var in variables})
        self.problem.variables.delete([variable.name for variable in variables])
        for variable in variables:
            del self._variables_to_constraints_mapping[variable.name]
            variable.problem = None
            del self._variables[variable.name]

    def _add_constraints(self, constraints, sloppy=False):
        super(Model, self)._add_constraints(constraints, sloppy=sloppy)

        linear_constraints = dict(lin_expr=[], senses=[], rhs=[], range_values=[], names=[])
        for constraint in constraints:
            constraint._problem = None  # This needs to be done in order to not trigger constraint._get_expression()
            if constraint.is_Linear:
                coeff_dict, _ = parse_optimization_expression(constraint)

                sense, rhs, range_value = _constraint_lb_and_ub_to_cplex_sense_rhs_and_range_value(
                    constraint.lb,
                    constraint.ub
                )
                indices = [var.name for var in coeff_dict]
                values = [float(val) for val in coeff_dict.values()]
                if constraint.indicator_variable is None:
                    linear_constraints['lin_expr'].append(cplex.SparsePair(ind=indices, val=values))
                    linear_constraints['senses'].append(sense)
                    linear_constraints['rhs'].append(rhs)
                    linear_constraints['range_values'].append(range_value)
                    linear_constraints['names'].append(constraint.name)
                else:
                    if sense == 'R':
                        raise ValueError(
                            'CPLEX does not support indicator constraints that have both an upper and lower bound.')
                    else:
                        # Indicator constraints cannot be added in batch
                        self.problem.indicator_constraints.add(
                            lin_expr=cplex.SparsePair(ind=indices, val=values), sense=sense, rhs=rhs,
                            name=constraint.name,
                            indvar=constraint.indicator_variable.name, complemented=abs(constraint.active_when) - 1)

            elif constraint.is_Quadratic:
                raise NotImplementedError('Quadratic constraints (like %s) are not supported yet.' % constraint)
            else:
                raise ValueError(
                    "CPLEX only supports linear or quadratic constraints. %s is neither linear nor quadratic." % constraint)
            constraint.problem = self
        self.problem.linear_constraints.add(**linear_constraints)

    def _remove_constraints(self, constraints):
        super(Model, self)._remove_constraints(constraints)
        for constraint in constraints:
            if constraint.is_Linear:
                self.problem.linear_constraints.delete(constraint.name)
            elif constraint.is_Quadratic:
                self.problem.quadratic_constraints.delete(constraint.name)

    def _get_quadratic_expression(self, quadratic=None):
        if quadratic is None:
            try:
                quadratic = self.problem.objective.get_quadratic()
            except IndexError:
                return Zero
        terms = []
        for i, sparse_pair in enumerate(quadratic):
            for j, val in zip(sparse_pair.ind, sparse_pair.val):
                i_name, j_name = self.problem.variables.get_names([i, j])
                if i < j:
                    terms.append(val * self._variables[i_name] * self._variables[j_name])
                elif i == j:
                    terms.append(0.5 * val * self._variables[i_name] ** 2)
                else:
                    pass  # Only look at upper triangle
        return add(terms)<|MERGE_RESOLUTION|>--- conflicted
+++ resolved
@@ -29,15 +29,6 @@
 import os
 from six.moves import StringIO
 
-<<<<<<< HEAD
-log = logging.getLogger(__name__)
-
-=======
-import sympy
-from sympy.core.add import _unevaluated_Add
-from sympy.core.mul import _unevaluated_Mul
-from sympy.core.singleton import S
->>>>>>> aab6f904
 import cplex
 from cplex.exceptions import CplexSolverError
 
