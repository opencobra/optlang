# Copyright 2013 Novo Nordisk Foundation Center for Biosustainability,
# Technical University of Denmark.
#
# Licensed under the Apache License, Version 2.0 (the "License");
# you may not use this file except in compliance with the License.
# You may obtain a copy of the License at
#
# http://www.apache.org/licenses/LICENSE-2.0
#
# Unless required by applicable law or agreed to in writing, software
# distributed under the License is distributed on an "AS IS" BASIS,
# WITHOUT WARRANTIES OR CONDITIONS OF ANY KIND, either express or implied.
# See the License for the specific language governing permissions and
# limitations under the License.


"""Interface for the GNU Linear Programming Kit (GLPK)

Wraps the GLPK solver by subclassing and extending :class:`Model`,
:class:`Variable`, and :class:`Constraint` from :mod:`interface`.
"""

import logging
import sys

import types


log = logging.getLogger(__name__)
import tempfile
import sympy
from sympy.core.add import _unevaluated_Add
from sympy.core.mul import _unevaluated_Mul

from swiglpk import glp_find_col, glp_get_col_prim, glp_get_col_dual, GLP_CV, GLP_IV, GLP_BV, GLP_UNDEF, GLP_FEAS, \
    GLP_INFEAS, GLP_NOFEAS, GLP_OPT, GLP_UNBND, \
    glp_set_col_kind, glp_find_row, glp_get_row_prim, glp_get_row_dual, glp_get_obj_val, glp_set_obj_dir, glp_init_smcp, \
    glp_init_iocp, GLP_MIN, GLP_MAX, glp_iocp, glp_smcp, GLP_ON, GLP_OFF, GLP_MSG_OFF, GLP_MSG_ERR, GLP_MSG_ON, \
    GLP_MSG_ALL, glp_term_out, glp_create_index, glp_create_prob, glp_get_num_rows, glp_get_num_cols, glp_get_col_name, \
    glp_get_col_lb, glp_get_col_ub, glp_get_col_kind, glp_set_prob_name, glp_read_prob, glp_copy_prob, \
    glp_set_obj_coef, glp_simplex, glp_intopt, glp_get_status, glp_add_cols, \
    glp_set_col_name, intArray, glp_del_cols, glp_add_rows, glp_set_row_name, doubleArray, glp_write_lp, glp_write_prob, \
    glp_set_mat_row, glp_set_col_bnds, glp_set_row_bnds, GLP_FR, GLP_UP, GLP_LO, GLP_FX, GLP_DB, glp_del_rows, \
    glp_get_mat_row, glp_get_row_ub, glp_get_row_type, glp_get_row_lb, glp_get_row_name, glp_get_obj_coef, \
    glp_get_obj_dir, glp_scale_prob, GLP_SF_AUTO, glp_get_num_int, glp_get_num_bin, glp_version

import interface


_GLPK_STATUS_TO_STATUS = {
    GLP_UNDEF: interface.UNDEFINED,
    GLP_FEAS: interface.FEASIBLE,
    GLP_INFEAS: interface.INFEASIBLE,
    GLP_NOFEAS: interface.INFEASIBLE,
    GLP_OPT: interface.OPTIMAL,
    GLP_UNBND: interface.UNBOUNDED
}

_GLPK_VTYPE_TO_VTYPE = {
    GLP_CV: 'continuous',
    GLP_IV: 'integer',
    GLP_BV: 'binary'
}

_VTYPE_TO_GLPK_VTYPE = dict(
    [(val, key) for key, val in _GLPK_VTYPE_TO_VTYPE.iteritems()]
)


class Variable(interface.Variable):
    """..."""

    def __init__(self, name, index=None, *args, **kwargs):
        super(Variable, self).__init__(name, **kwargs)

    @property
    def index(self):
        try:
            i = glp_find_col(self.problem.problem, self.name)
            if i != 0:
                return i
            else:
                raise IndexError(
                    "Could not determine row index for variable %s" % self)
        except:
            return None

    @interface.Variable.lb.setter
    def lb(self, value):
        interface.Variable.lb.fset(self, value)
        self.problem._glpk_set_col_bounds(self)

    @interface.Variable.ub.setter
    def ub(self, value):
        interface.Variable.ub.fset(self, value)
        self.problem._glpk_set_col_bounds(self)

    @interface.Variable.type.setter
    def type(self, value):
        try:
            glpk_kind = _VTYPE_TO_GLPK_VTYPE[value]
        except KeyError:
            raise Exception("GLPK cannot handle variables of type %s. \
                        The following variable types are available:\n" +
                            " ".join(_VTYPE_TO_GLPK_VTYPE.keys()))
        glp_set_col_kind(self.problem.problem, self.index, glpk_kind)
        interface.Variable.type.fset(self, value)

    @property
    def primal(self):
        if self.problem:
            primal_from_solver = glp_get_col_prim(self.problem.problem, self.index)
            if primal_from_solver >= self.lb and primal_from_solver <= self.ub:
                return primal_from_solver
            else:
                if (self.lb - primal_from_solver) <= 1e-6:
                    return self.lb
                elif (self.ub - primal_from_solver) >= -1e-6:
                    return self.ub
                else:
                    raise AssertionError('The primal value %s returned by the solver is out of bounds for variable %s (lb=%s, ub=%s)' % (primal_from_solver, self.name, self.lb, self.ub))
        else:
            return None

    @property
    def dual(self):
        if self.problem:
            return glp_get_col_dual(self.problem.problem, self.index)
        else:
            return None

    # TODO: this is not really necessary?
    def __getstate__(self):
        return self.__dict__

    def __setstate__(self, state):
        self.__dict__ = state


class Constraint(interface.Constraint):
    """GLPK solver interface"""

    def __init__(self, expression, sloppy=False, *args, **kwargs):
        super(Constraint, self).__init__(expression, sloppy=sloppy, *args, **kwargs)
        if not sloppy:
            if not self.is_Linear:
                raise ValueError(
                    "GLPK only supports linear constraints. %s is not linear." % self)

    def _get_expression(self):
        if self.problem is not None:
            col_num = glp_get_num_cols(self.problem.problem)
            ia = intArray(col_num + 1)
            da = doubleArray(col_num + 1)
            nnz = glp_get_mat_row(self.problem.problem, self.index, ia, da)
            # variables = self.problem.variables
            # constraint_variables = [variables[ia[i] - 1] for i in range(1, nnz + 1)]
            constraint_variables = [self.problem.variables[glp_get_col_name(self.problem.problem, ia[i])] for i in
                                    range(1, nnz + 1)]
            expression = sympy.Add._from_args(
                [sympy.Mul._from_args((sympy.RealNumber(da[i]), constraint_variables[i - 1])) for i in
                 range(1, nnz + 1)])
            self._expression = expression
        return self._expression

    def _set_coefficients_low_level(self, variables_coefficients_dict):
        if self.problem is not None:
            problem = self.problem.problem
            indices_coefficients_dict = dict([(variable.index, coefficient) for variable, coefficient in variables_coefficients_dict.iteritems()])
            num_cols = glp_get_num_cols(problem)
            ia = intArray(num_cols + 1)
            da = doubleArray(num_cols + 1)
            index = self.index
            num = glp_get_mat_row(self.problem.problem, index, ia, da)
            for i in range(1, num +1):
                print ia[i], da[i], glp_get_col_name(self.problem.problem, ia[i])
                try:
                    da[i] = indices_coefficients_dict[ia[i]]
                except KeyError:
                    pass
            print glp_set_mat_row(self.problem.problem, index, num, ia, da)
        else:
            raise Exception('_set_coefficients_low_level works only if a constraint is associated with a solver instance.')

    @property
    def problem(self):
        return self._problem

    @problem.setter
    def problem(self, value):
        if value is None:
            # Update expression from solver instance one last time
            self._get_expression()
            self._problem = None
        else:
            self._problem = value

    @property
    def index(self):
        if self.problem is not None:
            i = glp_find_row(self.problem.problem, self.name)
            print 'glp_find_row_output', i
            if i > 0:
                return i
            else:
                raise IndexError(
                    "Could not determine row index for variable %s" % self.name)
        else:
            return None

    @property
    def primal(self):
        if self.problem is not None:
            return glp_get_row_prim(self.problem.problem, self.index)
        else:
            return None

    @property
    def dual(self):
        if self.problem is not None:
            return glp_get_row_dual(self.problem.problem, self.index)
        else:
            return None

    @property
    def name(self):
        return self._name

    @name.setter
    def name(self, value):
        if self.problem is not None:
            glp_set_col_name(self.problem.problem, self.index, value)
        self._name = value

    @property
    def lb(self):
        # if self.problem is not None:
        #     self._lb = glp_get_col_lb(self.problem.problem, self.index)
        return self._lb

    @lb.setter
    def lb(self, value):
        self._lb = value
        if self.problem is not None:
            self.problem._glpk_set_row_bounds(self)

    @property
    def ub(self):
        # if self.problem is not None:
        #     self._ub = glp_get_col_ub(self.problem.problem, self.index)
        return self._ub

    @ub.setter
    def ub(self, value):
        self._ub = value
        if self.problem is not None:
            self.problem._glpk_set_row_bounds(self)

    # def __setattr__(self, name, value):
    #
    #     super(Constraint, self).__setattr__(name, value)
    #     if getattr(self, 'problem', None):
    #
    #         if name == 'name':
    #
    #             self.problem._glpk_set_row_name(self, value)
    #             print 'fdsa', self.index, type(self)
    #         elif name == 'lb' or name == 'ub':
    #             self.problem._glpk_set_row_bounds(self)

    def __iadd__(self, other):
        # if self.problem is not None:
        # self.problem._add_to_constraint(self.index, other)
        if self.problem is not None:
            problem_reference = self.problem
            self.problem._remove_constraint(self)
            super(Constraint, self).__iadd__(other)
            problem_reference._add_constraint(self, sloppy=False)
        else:
            super(Constraint, self).__iadd__(other)
        return self

    def __isub__(self, other):
        super(Constraint, self).__isub__(other)
        if self.problem is not None:
            problem_reference = self.problem
            self.problem._remove_constraint(self)
            problem_reference._add_constraint(self, sloppy=False)
        return self

    def __imul__(self, other):
        super(Constraint, self).__imul__(other)
        if self.problem is not None:
            problem_reference = self.problem
            self.problem._remove_constraint(self)
            problem_reference._add_constraint(self, sloppy=False)
        return self

    def __idiv__(self, other):
        super(Constraint, self).__idiv__(other)
        if self.problem is not None:
            problem_reference = self.problem
            self.problem._remove_constraint(self)
            problem_reference._add_constraint(self, sloppy=False)
        return self


class Objective(interface.Objective):
    def __init__(self, *args, **kwargs):
        super(Objective, self).__init__(*args, **kwargs)
        if not self.is_Linear:
            raise ValueError(
                "GLPK only supports linear objectives. %s is not linear." % self)

    def _get_expression(self):
        if self.problem is not None:
            variables = self.problem.variables
            term_generator = (
                (sympy.RealNumber(glp_get_obj_coef(self.problem.problem, index)), variables[index - 1])
                for index in xrange(1, glp_get_num_cols(self.problem.problem) + 1)
            )
            expression = sympy.Add._from_args([sympy.Mul._from_args(term) for term in term_generator if term[0] != 0.])
            self._expression = expression
        return self._expression

    @property
    def value(self):
        return glp_get_obj_val(self.problem.problem)

    @property
    def value(self):
        return glp_get_obj_val(self.problem.problem)

    def __setattr__(self, name, value):

        if getattr(self, 'problem', None):
            if name == 'direction':
                glp_set_obj_dir(self.problem.problem,
                                {'min': GLP_MIN, 'max': GLP_MAX}[value])
            super(Objective, self).__setattr__(name, value)
        else:
            super(Objective, self).__setattr__(name, value)

    def __iadd__(self, other):
        self.problem = None
        super(Objective, self).__iadd__(other)
        if self.problem is not None:
            self.problem.objective = self
        return self

    def __isub__(self, other):
        self.problem = None
        super(Objective, self).__isub__(other)
        if self.problem is not None:
            self.problem.objective = self
        return self

    def __imul__(self, other):
        self.problem = None
        super(Objective, self).__imul__(other)
        if self.problem is not None:
            self.problem.objective = self
        return self

    def __idiv__(self, other):
        self.problem = None
        super(Objective, self).__idiv__(other)
        if self.problem is not None:
            self.problem.objective = self
        return self


class Configuration(interface.MathematicalProgrammingConfiguration):
    """docstring for Configuration"""

    def __init__(self, presolve=False, verbosity=0, timeout=None, *args, **kwargs):
        super(Configuration, self).__init__(*args, **kwargs)
        self._smcp = glp_smcp()
        self._iocp = glp_iocp()
        glp_init_smcp(self._smcp)
        glp_init_iocp(self._iocp)
        self._set_presolve(presolve)
        self._presolve = presolve
        self._set_verbosity(verbosity)
        self._verbosity = verbosity
        self._timeout = None

    def __getstate__(self):
        return {'presolve': self.presolve, 'verbosity': self.verbosity, 'timeout': self.timeout}

    def __setstate__(self, state):
        self.__init__()
        for key, val in state.iteritems():
            setattr(self, key, val)

    def _set_presolve(self, value):
        self._smcp.presolve = {False: GLP_OFF, True: GLP_ON}[value]
        self._iocp.presolve = {False: GLP_OFF, True: GLP_ON}[value]

    def _set_verbosity(self, value):
        if value == 0:
            glp_term_out(GLP_OFF)
            self._smcp.msg_lev = GLP_MSG_OFF
            self._iocp.msg_lev = GLP_MSG_OFF
        elif value == 1:
            glp_term_out(GLP_OFF)
            self._smcp.msg_lev = GLP_MSG_ERR
            self._iocp.msg_lev = GLP_MSG_ERR
        elif value == 2:
            glp_term_out(GLP_OFF)
            self._smcp.msg_lev = GLP_MSG_ON
            self._iocp.msg_lev = GLP_MSG_ON
        elif value == 3:
            glp_term_out(GLP_ON)
            self._smcp.msg_lev = GLP_MSG_ALL
            self._iocp.msg_lev = GLP_MSG_ALL
        else:
            raise Exception(
                "%s is not a valid verbosity level ranging between 0 and 3."
                % value
            )

    @property
    def presolve(self):
        return self._presolve

    @presolve.setter
    def presolve(self, value):
        self._set_presolve(value)
        self._presolve = value

    @property
    def verbosity(self):
        return self._verbosity

    @verbosity.setter
    def verbosity(self, value):
        self._set_verbosity(value)
        self._verbosity = value

    @property
    def timeout(self):
        return self._timeout

    @timeout.setter
    def timeout(self, value):
        if value is None:
            self._smcp.tm_lim = sys.maxint
            self._iocp.tm_lim = sys.maxint
        else:
            self._smcp.tm_lim = value * 1000  # milliseconds to seconds
            self._iocp.tm_lim = value * 1000

class Model(interface.Model):
    """GLPK solver interface"""

    def __init__(self, problem=None, *args, **kwargs):

        super(Model, self).__init__(*args, **kwargs)

        self.configuration = Configuration()

        if problem is None:
            self.problem = glp_create_prob()
            glp_create_index(self.problem)
            if self.name is not None:
                glp_set_prob_name(self.problem, self.name)

        else:
            try:
                self.problem = problem
                glp_create_index(self.problem)
            except TypeError:
                raise TypeError("Provided problem is not a valid GLPK model.")
            row_num = glp_get_num_rows(self.problem)
            col_num = glp_get_num_cols(self.problem)
            for i in xrange(1, col_num + 1):
                var = Variable(
                    glp_get_col_name(self.problem, i),
                    lb=glp_get_col_lb(self.problem, i),
                    ub=glp_get_col_ub(self.problem, i),
                    problem=self,
                    type=_GLPK_VTYPE_TO_VTYPE[
                        glp_get_col_kind(self.problem, i)]
                )
                # This avoids adding the variable to the glpk problem
                super(Model, self)._add_variable(var)
            variables = self.variables

            for j in xrange(1, row_num + 1):
                ia = intArray(col_num + 1)
                da = doubleArray(col_num + 1)
                nnz = glp_get_mat_row(self.problem, j, ia, da)
                constraint_variables = [variables[ia[i] - 1] for i in range(1, nnz + 1)]
                lhs = _unevaluated_Add(*[da[i] * constraint_variables[i - 1]
                                         for i in range(1, nnz + 1)])
                glpk_row_type = glp_get_row_type(self.problem, j)
                if glpk_row_type == GLP_FX:
                    row_lb = glp_get_row_lb(self.problem, j)
                    row_ub = row_lb
                elif glpk_row_type == GLP_LO:
                    row_lb = glp_get_row_lb(self.problem, j)
                    row_ub = None
                elif glpk_row_type == GLP_UP:
                    row_lb = None
                    row_ub = glp_get_row_ub(self.problem, j)
                elif glpk_row_type == GLP_DB:
                    row_lb = glp_get_row_lb(self.problem, j)
                    row_ub = glp_get_row_ub(self.problem, j)
                elif glpk_row_type == GLP_FR:
                    row_lb = None
                    row_ub = None
                else:
                    raise Exception(
                        "Currently, optlang does not support glpk row type %s"
                        % str(glpk_row_type)
                    )
                    log.exception()
                if isinstance(lhs, int):
                    lhs = sympy.Integer(lhs)
                elif isinstance(lhs, float):
                    lhs = sympy.RealNumber(lhs)
                constraint_id = glp_get_row_name(self.problem, j)
                for variable in constraint_variables:
                    try:
                        self._variables_to_constraints_mapping[variable.name].add(constraint_id)
                    except KeyError:
                        self._variables_to_constraints_mapping[variable.name] = set([constraint_id])

                super(Model, self)._add_constraint(
                    Constraint(lhs, lb=row_lb, ub=row_ub, name=constraint_id, problem=self), sloppy=True)

            term_generator = (
                (glp_get_obj_coef(self.problem, index), variables[index - 1])
                for index in xrange(1, glp_get_num_cols(problem) + 1)
            )
            self._objective = Objective(
                _unevaluated_Add(
                    *[_unevaluated_Mul(sympy.RealNumber(term[0]), term[1]) for term in term_generator if
                      term[0] != 0.]),
                problem=self,
                direction={GLP_MIN: 'min', GLP_MAX:
                    'max'}[glp_get_obj_dir(self.problem)]
            )
        glp_scale_prob(self.problem, GLP_SF_AUTO)

    def __getstate__(self):
        glpk_repr = self._glpk_representation()
        repr_dict = {'glpk_repr': glpk_repr}
        return repr_dict

    def __setstate__(self, repr_dict):
        tmp_file = tempfile.mktemp(suffix=".lp")
        open(tmp_file, 'w').write(repr_dict['glpk_repr'])
        problem = glp_create_prob()
        # print glp_get_obj_coef(problem, 0)
        glp_read_prob(problem, 0, tmp_file)
        self.__init__(problem=problem)

    def __deepcopy__(self, memo):
        copy_problem = glp_create_prob()
        glp_copy_prob(copy_problem, self.problem, GLP_ON)
        return Model(problem=copy_problem)

    @property
    def objective(self):
        return self._objective

    @objective.setter
    def objective(self, value):
        value.problem = None  # TODO: temporary fix to allow for objectives that already have a problem set
        if self._objective is not None:
            for variable in self.objective.variables:
                if variable.index is not None:
                    glp_set_obj_coef(self.problem, variable.index, 0.)
        super(Model, self.__class__).objective.fset(self, value)
        expression = self._objective._expression
        if isinstance(expression, types.FloatType) or isinstance(expression, types.IntType) or expression.is_Number:
            pass
        else:
            if expression.is_Symbol:
                glp_set_obj_coef(self.problem, expression.index, 1.)
            if expression.is_Mul:
                coeff, var = expression.args
                glp_set_obj_coef(self.problem, var.index, float(coeff))
            elif expression.is_Add:
                for term in expression.args:
                    coeff, var = term.args
                    glp_set_obj_coef(self.problem, var.index, float(coeff))
            else:
                raise ValueError(
                    "Provided objective %s doesn't seem to be appropriate." %
                    self._objective)
            glp_set_obj_dir(
                self.problem,
                {'min': GLP_MIN, 'max': GLP_MAX}[self._objective.direction]
            )
        value.problem = self

    def __str__(self):
        tmp_file = tempfile.mktemp(suffix=".lp")
        glp_write_lp(self.problem, None, tmp_file)
        cplex_form = open(tmp_file).read()
        return cplex_form

    def _glpk_representation(self):
        tmp_file = tempfile.mktemp(suffix=".glpk")
        glp_write_prob(self.problem, 0, tmp_file)
        glpk_form = open(tmp_file).read()
        return glpk_form

    def optimize(self):
        if (glp_get_num_int(self.problem) + glp_get_num_bin(self.problem)) == 0:
            glp_simplex(self.problem, self.configuration._smcp)
        else:
            glp_intopt(self.problem, self.configuration._iocp)
            if _GLPK_STATUS_TO_STATUS[glp_get_status(self.problem)] == 'undefined':
                original_presolve_setting = self.configuration.presolve
                self.configuration.presolve = True
                glp_intopt(self.problem, self.configuration._iocp)
                self.configuration.presolve = original_presolve_setting
        glpk_status = glp_get_status(self.problem)
        self._status = _GLPK_STATUS_TO_STATUS[glpk_status]
        return self.status

    def _add_variable(self, variable):
        super(Model, self)._add_variable(variable)
        glp_add_cols(self.problem, 1)
        index = glp_get_num_cols(self.problem)
        glp_set_col_name(self.problem, index, variable.name)
        variable.problem = self
        self._glpk_set_col_bounds(variable)
        glp_set_col_kind(self.problem, variable.index, _VTYPE_TO_GLPK_VTYPE[variable.type])
        return variable

    def _remove_variables(self, variables):
        if len(variables) > 0:
            num = intArray(len(variables) + 1)
<<<<<<< HEAD
            num[i + 1] = variable.index
        glp_del_cols(self.problem, len(variables), num)

        for variable in variables:
            del self._variables_to_constraints_mapping[variable.name]
            variable.problem = None
            del self.variables[variable.name]
=======
            for i, variable in enumerate(variables):
                num[i + 1] = variable.index
            glp_del_cols(self.problem, len(variables), num)

        if len(variables) > 350:
            keys = [variable.name for variable in variables]
            self._variables = self.variables.fromkeys(set(self.variables.keys()).difference(set(keys)))
        else:
            for variable in variables:
                del self._variables_to_constraints_mapping[variable.name]
                variable.problem = None
                del self.variables[variable.name]

    # def _add_constraints_low_level(self, variable_ids, coefficients, lb=None, ub=None):
    #     glp_add_rows(self.problem, len(variable_ids))
    #     index = glp_get_num_rows(self.problem)
    #     glp_set_row_name(self.problem, index, constraint.name)
    #     num_vars = len(constraint.variables)
    #     index_array = intArray(num_vars + 1)
    #     value_array = doubleArray(num_vars + 1)
>>>>>>> e97d273c

    def _add_constraint(self, constraint, sloppy=False):
        super(Model, self)._add_constraint(constraint, sloppy=sloppy)
        constraint._problem = None  # This needs to be dones in order to not trigger constraint._get_expression()
        glp_add_rows(self.problem, 1)
        index = glp_get_num_rows(self.problem)
        glp_set_row_name(self.problem, index, constraint.name)
        num_cols = glp_get_num_cols(self.problem)
        index_array = intArray(num_cols + 1)
        value_array = doubleArray(num_cols + 1)
        num_vars = 0  # constraint.variables is too expensive for large problems
        if constraint.expression.is_Atom and constraint.expression.is_Symbol:
            var = constraint.expression
            index_array[1] = var.index
            value_array[1] = 1
            num_vars += 1
        elif constraint.expression.is_Mul:
            args = constraint.expression.args
            if len(args) > 2:
                raise Exception(
                    "Term(s) %s from constraint %s is not a proper linear term." % (args, constraint))
            coeff = float(args[0])
            var = args[1]
            index_array[1] = var.index
            value_array[1] = coeff
            num_vars += 1
        else:
            for i, term in enumerate(constraint.expression.args):
                args = term.args
                if args == ():
                    assert term.is_Symbol
                    coeff = 1
                    var = term
                elif len(args) == 2:
                    assert args[0].is_Number
                    assert args[1].is_Symbol
                    var = args[1]
                    coeff = float(args[0])
                elif len(args) > 2:
                    raise Exception(
                        "Term %s from constraint %s is not a proper linear term." % (term, constraint))
                index_array[i + 1] = var.index
                value_array[i + 1] = coeff
                num_vars += 1
        glp_set_mat_row(self.problem, index, num_vars,
                        index_array, value_array)
        constraint._problem = self
        self._glpk_set_row_bounds(constraint)

    def _glpk_set_col_bounds(self, variable):
        if variable.lb is None and variable.ub is None:
            # 0.'s are ignored
            glp_set_col_bnds(self.problem, variable.index, GLP_FR, 0., 0.)
        elif variable.lb is None:
            # 0. is ignored
            glp_set_col_bnds(self.problem, variable.index,
                             GLP_UP, 0., float(variable.ub))
        elif variable.ub is None:
            # 0. is ignored
            glp_set_col_bnds(self.problem, variable.index,
                             GLP_LO, float(variable.lb), 0.)
        elif variable.lb == variable.ub:
            glp_set_col_bnds(self.problem, variable.index,
                             GLP_FX, float(variable.lb), float(variable.lb))
        elif variable.lb < variable.ub:
            glp_set_col_bnds(self.problem, variable.index,
                             GLP_DB, float(variable.lb), float(variable.ub))
        elif variable.lb > variable.ub:
            raise ValueError(
                "Lower bound %f is larger than upper bound %f in variable %s" %
                (variable.lb, variable.ub, variable))
        else:
            raise Exception(
                "Something is wrong with the provided bounds %f and %f in variable %s" %
                (variable.lb, variable.ub, variable))

    def _glpk_set_row_bounds(self, constraint):
        if constraint.lb is None and constraint.ub is None:
            # 0.'s are ignored
            glp_set_row_bnds(self.problem, constraint.index, GLP_FR, 0., 0.)
        elif constraint.lb is None:
            # 0. is ignored
            glp_set_row_bnds(self.problem, constraint.index,
                             GLP_UP, 0., float(constraint.ub))
        elif constraint.ub is None:
            # 0. is ignored
            glp_set_row_bnds(self.problem, constraint.index,
                             GLP_LO, float(constraint.lb), 0.)
        elif constraint.lb == constraint.ub:
            glp_set_row_bnds(self.problem, constraint.index,
                             GLP_FX, float(constraint.lb), float(constraint.lb))
        elif constraint.lb < constraint.ub:
            glp_set_row_bnds(self.problem, constraint.index,
                             GLP_DB, float(constraint.lb), float(constraint.ub))
        elif constraint.lb > constraint.ub:
            raise ValueError(
                "Lower bound %f is larger than upper bound %f in constraint %s" %
                (constraint.lb, constraint.ub, constraint))
        else:
            raise Exception(
                "Something is wrong with the provided bounds %f and %f in constraint %s" %
                (constraint.lb, constraint.ub, constraint))

    def _glpk_set_row_name(self, constraint, name):
        print constraint.index
        glp_set_col_name(self.problem, constraint.index, name)

    def _remove_constraints(self, constraints):
        if len(constraints) > 0:
            constraint_indices = [constraint.index for constraint in constraints]
            super(Model, self)._remove_constraints(constraints)
            num = intArray(len(constraints) + 1)
            for i, constraint_index in enumerate(constraint_indices):
                num[i + 1] = constraint_index
            glp_del_rows(self.problem, len(constraints), num)

    def _set_linear_objective_term(self, variable, coefficient):
        glp_set_obj_coef(self.problem, variable.index, coefficient)


if __name__ == '__main__':
    import pickle

    x1 = Variable('x1', lb=0)
    x2 = Variable('x2', lb=0)
    x3 = Variable('x3', lb=0)
    c1 = Constraint(x1 + x2 + x3, lb=-100, ub=100, name='c1')
    c2 = Constraint(10 * x1 + 4 * x2 + 5 * x3, ub=600, name='c2')
    c3 = Constraint(2 * x1 + 2 * x2 + 6 * x3, ub=300, name='c3')
    obj = Objective(10 * x1 + 6 * x2 + 4 * x3, direction='max')
    model = Model(name='Simple model')
    model.objective = obj
    model.add([c1, c2, c3])
    status = model.optimize()
    print "status:", model.status
    print "objective value:", model.objective.value

    for var_name, var in model.variables.iteritems():
        print var_name, "=", var.primal

    print model

    from swiglpk import glp_read_lp

    problem = glp_create_prob()
    glp_read_lp(problem, None, "../tests/data/model.lp")

    solver = Model(problem=problem)
    print solver.optimize()
    print solver.objective

    import time

    t1 = time.time()
    print "pickling"
    pickle_string = pickle.dumps(solver)
    resurrected_solver = pickle.loads(pickle_string)
    t2 = time.time()
    print "Execution time: %s" % (t2 - t1)

    resurrected_solver.optimize()
    print "Halelujah!", resurrected_solver.objective.value<|MERGE_RESOLUTION|>--- conflicted
+++ resolved
@@ -636,15 +636,6 @@
     def _remove_variables(self, variables):
         if len(variables) > 0:
             num = intArray(len(variables) + 1)
-<<<<<<< HEAD
-            num[i + 1] = variable.index
-        glp_del_cols(self.problem, len(variables), num)
-
-        for variable in variables:
-            del self._variables_to_constraints_mapping[variable.name]
-            variable.problem = None
-            del self.variables[variable.name]
-=======
             for i, variable in enumerate(variables):
                 num[i + 1] = variable.index
             glp_del_cols(self.problem, len(variables), num)
@@ -665,7 +656,6 @@
     #     num_vars = len(constraint.variables)
     #     index_array = intArray(num_vars + 1)
     #     value_array = doubleArray(num_vars + 1)
->>>>>>> e97d273c
 
     def _add_constraint(self, constraint, sloppy=False):
         super(Model, self)._add_constraint(constraint, sloppy=sloppy)
