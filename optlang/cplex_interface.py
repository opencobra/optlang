--- conflicted
+++ resolved
@@ -269,39 +269,6 @@
                 self.problem.problem.linear_constraints.set_names(self.name, value)
         self._name = value
 
-<<<<<<< HEAD
-            if name == 'name':
-                if self.indicator_variable is not None:
-                    raise NotImplementedError("Unfortunately, the CPLEX python bindings don't support changing an indicator constraint's name")
-                else:
-                    # TODO: the following needs to deal with quadratic constraints
-                    self.problem.problem.linear_constraints.set_names(old_name, value)
-
-            elif name == 'lb' or name == 'ub':
-                if self.indicator_variable is not None:
-                    raise NotImplementedError("Unfortunately, the CPLEX python bindings don't support changing an indicator constraint's bounds")
-                if name == 'lb':
-                    if self.ub is not None and value > self.ub:
-                        raise ValueError(
-                            "Lower bound %f is larger than upper bound %f in constraint %s" %
-                            (value, self.ub, self)
-                        )
-                    sense, rhs, range_value = _constraint_lb_and_ub_to_cplex_sense_rhs_and_range_value(value, self.ub)
-                elif name == 'ub':
-                    if self.lb is not None and value < self.lb:
-                        raise ValueError(
-                            "Upper bound %f is less than lower bound %f in constraint %s" %
-                            (value, self.lb, self)
-                        )
-                    sense, rhs, range_value = _constraint_lb_and_ub_to_cplex_sense_rhs_and_range_value(self.lb, value)
-                if self.is_Linear:
-                    self.problem.problem.linear_constraints.set_rhs(self.name, rhs)
-                    self.problem.problem.linear_constraints.set_senses(self.name, sense)
-                    self.problem.problem.linear_constraints.set_range_values(self.name, range_value)
-
-            elif name == 'expression':
-                pass
-=======
     @interface.Constraint.lb.setter
     def lb(self, value):
         if getattr(self, 'problem', None) is not None:
@@ -339,7 +306,6 @@
                 self.problem.problem.linear_constraints.set_senses(self.name, sense)
                 self.problem.problem.linear_constraints.set_range_values(self.name, range_value)
         self._ub = value
->>>>>>> 9b6377e7
 
     def __iadd__(self, other):
         # if self.problem is not None:
